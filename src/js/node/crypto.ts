--- conflicted
+++ resolved
@@ -12017,8 +12017,6 @@
 crypto_exports.privateDecrypt = function (key, message) {
   return doAsymmetricCipher(key, message, privateDecrypt, false);
 };
-<<<<<<< HEAD
-=======
 
 function doAsymmetricSign(key, message, operation, isEncrypt) {
   // Our crypto bindings expect the key to be a `JSCryptoKey` property within an object.
@@ -12026,7 +12024,6 @@
   const buffer = typeof message === "string" ? Buffer.from(message, key.encoding) : message;
   return operation(cryptoKey, buffer, key.padding);
 }
->>>>>>> 52ef8b17
 
 crypto_exports.privateEncrypt = function (key, message) {
   return doAsymmetricSign(key, message, privateEncrypt, false);
