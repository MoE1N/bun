#include "root.h"
#include "ZigGlobalObject.h"
#include <JavaScriptCore/GlobalObjectMethodTable.h>
#include "helpers.h"
#include "BunClientData.h"

<<<<<<< HEAD
#include "JavaScriptCore/AggregateError.h"
#include "JavaScriptCore/InternalFieldTuple.h"
#include "JavaScriptCore/BytecodeIndex.h"
#include "JavaScriptCore/CallFrameInlines.h"
#include "JavaScriptCore/ClassInfo.h"
#include "JavaScriptCore/CodeBlock.h"
#include "JavaScriptCore/Completion.h"
#include "JavaScriptCore/Error.h"
#include "JavaScriptCore/ErrorInstance.h"
#include "JavaScriptCore/Exception.h"
#include "JavaScriptCore/ExceptionScope.h"
#include "JavaScriptCore/FunctionConstructor.h"
#include "JavaScriptCore/HashMapImpl.h"
#include "JavaScriptCore/HashMapImplInlines.h"
#include "JavaScriptCore/Heap.h"
#include "JavaScriptCore/Identifier.h"
#include "JavaScriptCore/InitializeThreading.h"
#include "JavaScriptCore/IteratorOperations.h"
#include "JavaScriptCore/JSArray.h"
#include "JavaScriptCore/JSGlobalProxyInlines.h"

#include "JavaScriptCore/JSCallbackConstructor.h"
#include "JavaScriptCore/JSCallbackObject.h"
#include "JavaScriptCore/JSCast.h"
#include "JavaScriptCore/JSClassRef.h"
#include "JavaScriptCore/JSMicrotask.h"
#include "ZigConsoleClient.h"
// #include "JavaScriptCore/JSContextInternal.h"
#include "JavaScriptCore/CatchScope.h"
#include "JavaScriptCore/DeferredWorkTimer.h"
#include "JavaScriptCore/JSInternalPromise.h"
#include "JavaScriptCore/JSLock.h"
#include "JavaScriptCore/JSMap.h"
#include "JavaScriptCore/JSModuleLoader.h"
#include "JavaScriptCore/JSModuleNamespaceObject.h"
#include "JavaScriptCore/JSModuleNamespaceObjectInlines.h"
#include "JavaScriptCore/JSModuleRecord.h"
#include "JavaScriptCore/JSNativeStdFunction.h"
#include "JavaScriptCore/JSObject.h"
#include "JavaScriptCore/JSPromise.h"
#include "JavaScriptCore/JSSet.h"
#include "JavaScriptCore/JSSourceCode.h"
#include "JavaScriptCore/JSString.h"
#include "JavaScriptCore/JSValueInternal.h"
#include "JavaScriptCore/JSVirtualMachineInternal.h"
#include "JavaScriptCore/JSWeakMap.h"
#include "JavaScriptCore/ObjectConstructor.h"
#include "JavaScriptCore/OptionsList.h"
#include "JavaScriptCore/ParserError.h"
#include "JavaScriptCore/ScriptExecutable.h"
#include "JavaScriptCore/SourceOrigin.h"
#include "JavaScriptCore/StackFrame.h"
#include "JavaScriptCore/StackVisitor.h"
#include "JavaScriptCore/VM.h"
#include "JavaScriptCore/WasmFaultSignalHandler.h"
#include "wtf/Gigacage.h"
#include "wtf/URL.h"
#include "wtf/text/ExternalStringImpl.h"
#include "wtf/text/StringCommon.h"
#include "wtf/text/StringImpl.h"
#include "wtf/text/StringView.h"
#include "wtf/text/WTFString.h"

#include "wtf/text/Base64.h"
// #include "JavaScriptCore/CachedType.h"
#include "JavaScriptCore/JSCallbackObject.h"
#include "JavaScriptCore/JSClassRef.h"
#include "JavaScriptCore/CallData.h"
=======
#include <JavaScriptCore/AggregateError.h>
#include <JavaScriptCore/InternalFieldTuple.h>
#include <JavaScriptCore/BytecodeIndex.h>
#include <JavaScriptCore/CallFrameInlines.h>
#include <JavaScriptCore/ClassInfo.h>
#include <JavaScriptCore/CodeBlock.h>
#include <JavaScriptCore/Completion.h>
#include <JavaScriptCore/Error.h>
#include <JavaScriptCore/ErrorInstance.h>
#include <JavaScriptCore/Exception.h>
#include <JavaScriptCore/ExceptionScope.h>
#include <JavaScriptCore/FunctionConstructor.h>
#include <JavaScriptCore/HashMapImpl.h>
#include <JavaScriptCore/HashMapImplInlines.h>
#include <JavaScriptCore/Heap.h>
#include <JavaScriptCore/Identifier.h>
#include <JavaScriptCore/InitializeThreading.h>
#include <JavaScriptCore/IteratorOperations.h>
#include <JavaScriptCore/JSArray.h>

#include <JavaScriptCore/JSCallbackConstructor.h>
#include <JavaScriptCore/JSCallbackObject.h>
#include <JavaScriptCore/JSCast.h>
#include <JavaScriptCore/JSClassRef.h>
#include <JavaScriptCore/JSMicrotask.h>
#include "ZigConsoleClient.h"
// #include <JavaScriptCore/JSContextInternal.h>
#include <JavaScriptCore/CatchScope.h>
#include <JavaScriptCore/DeferredWorkTimer.h>
#include <JavaScriptCore/JSInternalPromise.h>
#include <JavaScriptCore/JSLock.h>
#include <JavaScriptCore/JSMap.h>
#include <JavaScriptCore/JSModuleLoader.h>
#include <JavaScriptCore/JSModuleNamespaceObject.h>
#include <JavaScriptCore/JSModuleRecord.h>
#include <JavaScriptCore/JSNativeStdFunction.h>
#include <JavaScriptCore/JSObject.h>
#include <JavaScriptCore/JSPromise.h>
#include <JavaScriptCore/JSSet.h>
#include <JavaScriptCore/JSSourceCode.h>
#include <JavaScriptCore/JSString.h>
#include <JavaScriptCore/JSWeakMap.h>
#include <JavaScriptCore/ObjectConstructor.h>
#include <JavaScriptCore/OptionsList.h>
#include <JavaScriptCore/ParserError.h>
#include <JavaScriptCore/ScriptExecutable.h>
#include <JavaScriptCore/SourceOrigin.h>
#include <JavaScriptCore/StackFrame.h>
#include <JavaScriptCore/StackVisitor.h>
#include <JavaScriptCore/VM.h>
#include <JavaScriptCore/WasmFaultSignalHandler.h>
#include <wtf/Gigacage.h>
#include <wtf/URL.h>
#include <wtf/text/ExternalStringImpl.h>
#include <wtf/text/StringCommon.h>
#include <wtf/text/StringImpl.h>
#include <wtf/text/StringView.h>
#include <wtf/text/WTFString.h>

#include <wtf/text/Base64.h>
// #include <JavaScriptCore/CachedType.h>
#include <JavaScriptCore/JSCallbackObject.h>
#include <JavaScriptCore/JSClassRef.h>
#include <JavaScriptCore/CallData.h>
>>>>>>> 52d47c24
#include "GCDefferalContext.h"

#include "BunClientData.h"

#include "ZigSourceProvider.h"

#include "JSDOMURL.h"
#include "JSURLSearchParams.h"
#include "JSDOMException.h"
#include "JSEventTarget.h"
#include "JSEventEmitter.h"
#include "EventTargetConcrete.h"
#include "JSAbortSignal.h"
#include "JSCustomEvent.h"
#include "JSAbortController.h"
#include "JSEvent.h"
#include "JSErrorEvent.h"
#include "JSCloseEvent.h"
#include "JSFetchHeaders.h"
#include "JSStringDecoder.h"
#include "JSReadableState.h"
#include "JSReadableHelper.h"
#include "BunProcess.h"
#include "AsyncContextFrame.h"

#include "WebCoreJSBuiltins.h"
#include "JSBuffer.h"
#include "JSBufferList.h"
#include "JSFFIFunction.h"
<<<<<<< HEAD
#include "JavaScriptCore/InternalFunction.h"
#include "JavaScriptCore/LazyClassStructure.h"
#include "JavaScriptCore/LazyClassStructureInlines.h"
#include "JavaScriptCore/FunctionPrototype.h"
#include "JavaScriptCore/GetterSetter.h"
=======
#include <JavaScriptCore/InternalFunction.h>
#include <JavaScriptCore/LazyClassStructure.h>
#include <JavaScriptCore/LazyClassStructureInlines.h>
#include <JavaScriptCore/FunctionPrototype.h>
>>>>>>> 52d47c24
#include "napi.h"
#include "JSSQLStatement.h"
#include "ModuleLoader.h"
#include "NodeVMScript.h"
#include "ProcessIdentifier.h"
#include "SerializedScriptValue.h"
#include "NodeTTYModule.h"

#include "ZigGeneratedClasses.h"
#include <JavaScriptCore/DateInstance.h>

#include "BunPlugin.h"
#include "JSEnvironmentVariableMap.h"
#include "DOMIsoSubspaces.h"
#include "BunWorkerGlobalScope.h"
#include "JSWorker.h"
#include "JSMessageChannel.h"
#include "JSMessagePort.h"
#include "JSBroadcastChannel.h"

#include "JSDOMFile.h"

#include "ProcessBindingConstants.h"

#if ENABLE(REMOTE_INSPECTOR)
#include <JavaScriptCore/RemoteInspectorServer.h>
#endif

#include "BunObject.h"
#include "JSNextTickQueue.h"

using namespace Bun;

extern "C" JSC::EncodedJSValue Bun__fetch(JSC::JSGlobalObject* lexicalGlobalObject, JSC::CallFrame* callFrame);
extern "C" JSC::EncodedJSValue Bun__canonicalizeIP(JSC::JSGlobalObject* lexicalGlobalObject, JSC::CallFrame* callFrame);

using JSGlobalObject
    = JSC::JSGlobalObject;
using Exception = JSC::Exception;
using JSValue = JSC::JSValue;
using JSString = JSC::JSString;
using JSModuleLoader = JSC::JSModuleLoader;
using JSModuleRecord = JSC::JSModuleRecord;
using Identifier = JSC::Identifier;
using SourceOrigin = JSC::SourceOrigin;
using JSObject = JSC::JSObject;
using JSNonFinalObject = JSC::JSNonFinalObject;
namespace JSCastingHelpers = JSC::JSCastingHelpers;

#include "IDLTypes.h"

#include "JSAbortAlgorithm.h"
#include "JSDOMAttribute.h"
#include "JSByteLengthQueuingStrategy.h"
#include "JSCountQueuingStrategy.h"
#include "JSReadableByteStreamController.h"
#include "JSReadableStream.h"
#include "JSReadableStreamBYOBReader.h"
#include "JSReadableStreamBYOBRequest.h"
#include "JSReadableStreamDefaultController.h"
#include "JSReadableStreamDefaultReader.h"
#include "JSTransformStream.h"
#include "JSTransformStreamDefaultController.h"
#include "JSWritableStream.h"
#include "JSWritableStreamDefaultController.h"
#include "JSWritableStreamDefaultWriter.h"
#include <JavaScriptCore/BuiltinNames.h>
#include "JSTextEncoder.h"
#include "StructuredClone.h"
#include "JSWebSocket.h"
#include "JSMessageEvent.h"
#include "JSEventListener.h"

#include "ReadableStream.h"
#include "JSSink.h"
#include "ImportMetaObject.h"

#include <JavaScriptCore/DOMJITAbstractHeap.h>
#include "DOMJITIDLConvert.h"
#include "DOMJITIDLType.h"
#include "DOMJITIDLTypeFilter.h"
#include "DOMJITHelpers.h"
#include <JavaScriptCore/DFGAbstractHeap.h>

#include "JSDOMFormData.h"
#include "JSDOMBinding.h"
#include "JSDOMConstructor.h"
#include "JSDOMConvertBase.h"
#include "JSDOMConvertBoolean.h"
#include "JSDOMConvertDictionary.h"
#include "JSDOMConvertEventListener.h"
#include "JSDOMConvertInterface.h"
#include "JSDOMConvertNullable.h"
#include "JSDOMConvertStrings.h"
#include "JSDOMConvertUnion.h"
#include "AddEventListenerOptions.h"
#include "JSSocketAddress.h"

#include "ErrorStackTrace.h"
#include "CallSite.h"
#include "CallSitePrototype.h"
#include "DOMWrapperWorld-class.h"
#include "CommonJSModuleRecord.h"
#include <wtf/RAMSize.h>
#include <wtf/text/Base64.h>
#include "simdutf.h"
#include "libusockets.h"
#include "KeyObject.h"
#include "webcrypto/JSCryptoKey.h"
#include "webcrypto/JSSubtleCrypto.h"

constexpr size_t DEFAULT_ERROR_STACK_TRACE_LIMIT = 10;

#ifdef __APPLE__
#include <sys/sysctl.h>
#elif defined(__linux__)
// for sysconf
#include <unistd.h>
#endif

#if !OS(WINDOWS)
#include <dlfcn.h>
#endif

// #include <iostream>
static bool has_loaded_jsc = false;

Structure* createMemoryFootprintStructure(JSC::VM& vm, JSC::JSGlobalObject* globalObject);

namespace Bun {
extern JSC::EncodedJSValue Process_functionInternalGetWindowSize(JSC::JSGlobalObject* globalObject, JSC::CallFrame* callFrame);
}

namespace WebCore {
class Base64Utilities {
public:
    static ExceptionOr<String> atob(const String& encodedString)
    {
        if (encodedString.isNull())
            return String();

        auto decodedData = base64DecodeToString(encodedString, Base64DecodeMode::DefaultValidatePaddingAndIgnoreWhitespace);
        if (!decodedData)
            return Exception { InvalidCharacterError };

        return decodedData;
    }
};

}
extern "C" WebCore::Worker* WebWorker__getParentWorker(void*);
extern "C" void JSCInitialize(const char* envp[], size_t envc, void (*onCrash)(const char* ptr, size_t length))
{
    if (has_loaded_jsc)
        return;
    has_loaded_jsc = true;
    JSC::Config::enableRestrictedOptions();

    std::set_terminate([]() { Zig__GlobalObject__onCrash(); });
    WTF::initializeMainThread();
    JSC::initialize();
    {
        JSC::Options::AllowUnfinalizedAccessScope scope;

        JSC::Options::useConcurrentJIT() = true;
        // JSC::Options::useSigillCrashAnalyzer() = true;
        JSC::Options::useWebAssembly() = true;
        JSC::Options::useSourceProviderCache() = true;
        // JSC::Options::useUnlinkedCodeBlockJettisoning() = false;
        JSC::Options::exposeInternalModuleLoader() = true;
        JSC::Options::useSharedArrayBuffer() = true;
        JSC::Options::useJIT() = true;
        JSC::Options::useBBQJIT() = true;
        JSC::Options::useJITCage() = false;
        JSC::Options::useShadowRealm() = true;
        JSC::Options::useResizableArrayBuffer() = true;
        JSC::Options::usePromiseWithResolversMethod() = true;
        JSC::Options::useV8DateParser() = true;

#ifdef BUN_DEBUG
        JSC::Options::showPrivateScriptsInStackTraces() = true;
#endif
        JSC::Options::useSetMethods() = true;

        if (LIKELY(envc > 0)) {
            while (envc--) {
                const char* env = (const char*)envp[envc];
                // need to check for \0 so we might as well make this single pass
                // strlen would check the end of the string
                if (LIKELY(!(env[0] == 'B' && env[1] == 'U' && env[2] == 'N' && env[3] == '_' && env[4] == 'J' && env[5] == 'S' && env[6] == 'C' && env[7] == '_'))) {
                    continue;
                }

                if (UNLIKELY(!JSC::Options::setOption(env + 8))) {
                    onCrash(env, strlen(env));
                }
            }
        }
        JSC::Options::assertOptionsAreCoherent();
    }
}

extern "C" void* Bun__getVM();
extern "C" Zig::GlobalObject* Bun__getDefaultGlobal();

// Error.captureStackTrace may cause computeErrorInfo to be called twice
// Rather than figure out the plumbing in JSC, we just skip the next call
// TODO: thread_local for workers
static bool skipNextComputeErrorInfo = false;

// error.stack calls this function
static String computeErrorInfoWithoutPrepareStackTrace(JSC::VM& vm, Vector<StackFrame>& stackTrace, unsigned& line, unsigned& column, String& sourceURL, JSObject* errorInstance)
{
    auto* lexicalGlobalObject = errorInstance->globalObject();
    Zig::GlobalObject* globalObject = jsDynamicCast<Zig::GlobalObject*>(lexicalGlobalObject);

    WTF::String name = "Error"_s;
    WTF::String message;

    // Note that we are not allowed to allocate memory in here. It's called inside a finalizer.
    if (auto* instance = jsDynamicCast<ErrorInstance*>(errorInstance)) {
        name = instance->sanitizedNameString(lexicalGlobalObject);
        message = instance->sanitizedMessageString(lexicalGlobalObject);
    }

    WTF::StringBuilder sb;

    if (!name.isEmpty()) {
        sb.append(name);
        sb.append(": "_s);
    }

    if (!message.isEmpty()) {
        sb.append(message);
    }

    if (stackTrace.isEmpty()) {
        return sb.toString();
    }

    if ((!message.isEmpty() || !name.isEmpty())) {
        sb.append("\n"_s);
    }

    size_t framesCount = stackTrace.size();
    ZigStackFrame remappedFrames[64];
    framesCount = framesCount > 64 ? 64 : framesCount;

    bool hasSet = false;
    for (size_t i = 0; i < framesCount; i++) {
        StackFrame& frame = stackTrace.at(i);

        sb.append("    at "_s);

        WTF::String functionName = frame.functionName(vm);

        if (auto codeblock = frame.codeBlock()) {
            if (codeblock->isConstructor()) {
                sb.append("new "_s);
            }

            // TODO: async
        }

        if (functionName.isEmpty()) {
            sb.append("<anonymous>"_s);
        } else {
            sb.append(functionName);
        }

        sb.append(" ("_s);

        if (frame.hasLineAndColumnInfo()) {
            unsigned int thisLine = 0;
            unsigned int thisColumn = 0;
            frame.computeLineAndColumn(thisLine, thisColumn);
            memset(remappedFrames + i, 0, sizeof(ZigStackFrame));
            remappedFrames[i].position.line = thisLine;
            remappedFrames[i].position.column_start = thisColumn;

            String sourceURLForFrame = frame.sourceURL(vm);

            // If it's not a Zig::GlobalObject, don't bother source-mapping it.
            if (globalObject) {
                if (!sourceURLForFrame.isEmpty()) {
                    remappedFrames[i].source_url = Bun::toString(sourceURLForFrame);
                } else {
                    // https://github.com/oven-sh/bun/issues/3595
                    remappedFrames[i].source_url = BunStringEmpty;
                }

                // This ensures the lifetime of the sourceURL is accounted for correctly
                Bun__remapStackFramePositions(globalObject, remappedFrames + i, 1);
            }

            if (!hasSet) {
                hasSet = true;
                line = thisLine;
                column = thisColumn;
                sourceURL = frame.sourceURL(vm);

                if (remappedFrames[i].remapped) {
                    errorInstance->putDirect(vm, Identifier::fromString(vm, "originalLine"_s), jsNumber(thisLine), 0);
                    errorInstance->putDirect(vm, Identifier::fromString(vm, "originalColumn"_s), jsNumber(thisColumn), 0);
                }
            }

            sb.append(sourceURLForFrame);
            sb.append(":"_s);
            sb.append(remappedFrames[i].position.line);
            sb.append(":"_s);
            sb.append(remappedFrames[i].position.column_start);
        } else {
            sb.append("native"_s);
        }
        sb.append(")"_s);

        if (i != framesCount - 1) {
            sb.append("\n"_s);
        }
    }

    return sb.toString();
}

static String computeErrorInfoWithPrepareStackTrace(JSC::VM& vm, Zig::GlobalObject* globalObject, JSC::JSGlobalObject* lexicalGlobalObject, Vector<StackFrame>& stackFrames, unsigned& line, unsigned& column, String& sourceURL, JSObject* errorObject, JSObject* prepareStackTrace)
{
    auto scope = DECLARE_THROW_SCOPE(vm);
    size_t stackTraceLimit = globalObject->stackTraceLimit().value();
    if (stackTraceLimit == 0) {
        stackTraceLimit = DEFAULT_ERROR_STACK_TRACE_LIMIT;
    }

    JSCStackTrace stackTrace = JSCStackTrace::fromExisting(vm, stackFrames);

    // Note: we cannot use tryCreateUninitializedRestricted here because we cannot allocate memory inside initializeIndex()
    JSC::JSArray* callSites = JSC::JSArray::create(vm,
        globalObject->arrayStructureForIndexingTypeDuringAllocation(JSC::ArrayWithContiguous),
        stackTrace.size());

    // Create the call sites (one per frame)
    GlobalObject::createCallSitesFromFrames(globalObject, lexicalGlobalObject, stackTrace, callSites);

    // We need to sourcemap it if it's a GlobalObject.
    if (globalObject == lexicalGlobalObject) {
        size_t framesCount = stackTrace.size();
        ZigStackFrame remappedFrames[framesCount];
        for (int i = 0; i < framesCount; i++) {
            memset(remappedFrames + i, 0, sizeof(ZigStackFrame));
            remappedFrames[i].source_url = Bun::toString(lexicalGlobalObject, stackTrace.at(i).sourceURL());
            if (JSCStackFrame::SourcePositions* sourcePositions = stackTrace.at(i).getSourcePositions()) {
                remappedFrames[i].position.line = sourcePositions->line.zeroBasedInt();
                remappedFrames[i].position.column_start = sourcePositions->startColumn.zeroBasedInt() + 1;
            } else {
                remappedFrames[i].position.line = -1;
                remappedFrames[i].position.column_start = -1;
            }
        }

        Bun__remapStackFramePositions(globalObject, remappedFrames, framesCount);

        for (size_t i = 0; i < framesCount; i++) {
            JSC::JSValue callSiteValue = callSites->getIndex(lexicalGlobalObject, i);
            CallSite* callSite = JSC::jsDynamicCast<CallSite*>(callSiteValue);
            if (remappedFrames[i].remapped) {
                int32_t remappedColumnStart = remappedFrames[i].position.column_start;
                JSC::JSValue columnNumber = JSC::jsNumber(remappedColumnStart);
                callSite->setColumnNumber(columnNumber);

                int32_t remappedLine = remappedFrames[i].position.line;
                JSC::JSValue lineNumber = JSC::jsNumber(remappedLine);
                callSite->setLineNumber(lineNumber);
            }
        }
    }

    globalObject->formatStackTrace(vm, lexicalGlobalObject, errorObject, callSites, prepareStackTrace);

    RETURN_IF_EXCEPTION(scope, String());
    return String();
}

static String computeErrorInfo(JSC::VM& vm, Vector<StackFrame>& stackTrace, unsigned& line, unsigned& column, String& sourceURL, JSObject* errorInstance)
{
    if (skipNextComputeErrorInfo) {
        return String();
    }

    if (!errorInstance) {
        return String();
    }

    auto* lexicalGlobalObject = errorInstance->globalObject();
    Zig::GlobalObject* globalObject = jsDynamicCast<Zig::GlobalObject*>(lexicalGlobalObject);

    // Error.prepareStackTrace - https://v8.dev/docs/stack-trace-api#customizing-stack-traces
    if (!globalObject) {
        // node:vm will use a different JSGlobalObject
        globalObject = Bun__getDefaultGlobal();

        auto* errorConstructor = lexicalGlobalObject->m_errorStructure.constructor(lexicalGlobalObject);
        if (JSValue prepareStackTrace = errorConstructor->getIfPropertyExists(lexicalGlobalObject, Identifier::fromString(vm, "prepareStackTrace"_s))) {
            if (prepareStackTrace.isCell() && prepareStackTrace.isObject() && prepareStackTrace.isCallable()) {
                return computeErrorInfoWithPrepareStackTrace(vm, globalObject, lexicalGlobalObject, stackTrace, line, column, sourceURL, errorInstance, prepareStackTrace.getObject());
            }
        }
    } else {
        if (JSValue prepareStackTrace = globalObject->m_errorConstructorPrepareStackTraceValue.get()) {
            if (prepareStackTrace.isCell() && prepareStackTrace.isObject() && prepareStackTrace.isCallable()) {
                return computeErrorInfoWithPrepareStackTrace(vm, globalObject, lexicalGlobalObject, stackTrace, line, column, sourceURL, errorInstance, prepareStackTrace.getObject());
            }
        }
    }

    return computeErrorInfoWithoutPrepareStackTrace(vm, stackTrace, line, column, sourceURL, errorInstance);
}

static void resetOnEachMicrotaskTick(JSC::VM& vm, Zig::GlobalObject* globalObject);

static void checkIfNextTickWasCalledDuringMicrotask(JSC::VM& vm)
{
    auto* globalObject = Bun__getDefaultGlobal();
    if (auto nextTickQueueValue = globalObject->m_nextTickQueue.get()) {
        auto* queue = jsCast<Bun::JSNextTickQueue*>(nextTickQueueValue);
        resetOnEachMicrotaskTick(vm, globalObject);
        queue->drain(vm, globalObject);
    }
}

static void cleanupAsyncHooksData(JSC::VM& vm)
{
    auto* globalObject = Bun__getDefaultGlobal();
    globalObject->m_asyncContextData.get()->putInternalField(vm, 0, jsUndefined());
    globalObject->asyncHooksNeedsCleanup = false;
    if (!globalObject->m_nextTickQueue) {
        vm.setOnEachMicrotaskTick(&checkIfNextTickWasCalledDuringMicrotask);
        checkIfNextTickWasCalledDuringMicrotask(vm);
    } else {
        vm.setOnEachMicrotaskTick(nullptr);
    }
}

static void resetOnEachMicrotaskTick(JSC::VM& vm, Zig::GlobalObject* globalObject)
{
    if (globalObject->asyncHooksNeedsCleanup) {
        vm.setOnEachMicrotaskTick(&cleanupAsyncHooksData);
    } else {
        if (globalObject->m_nextTickQueue) {
            vm.setOnEachMicrotaskTick(nullptr);
        } else {
            vm.setOnEachMicrotaskTick(&checkIfNextTickWasCalledDuringMicrotask);
        }
    }
}

extern "C" JSC__JSGlobalObject* Zig__GlobalObject__create(void* console_client, int32_t executionContextId, bool miniMode, void* worker_ptr)
{
    auto heapSize = miniMode ? JSC::HeapType::Small : JSC::HeapType::Large;

    JSC::VM& vm = JSC::VM::create(heapSize).leakRef();

    // This must happen before JSVMClientData::create
    vm.heap.acquireAccess();

    WebCore::JSVMClientData::create(&vm, Bun__getVM());

    JSC::JSLockHolder locker(vm);
    Zig::GlobalObject* globalObject;

    if (UNLIKELY(executionContextId > -1)) {
        globalObject = Zig::GlobalObject::create(
            vm,
            Zig::GlobalObject::createStructure(vm, JSC::JSGlobalObject::create(vm, JSC::JSGlobalObject::createStructure(vm, JSC::jsNull())), JSC::jsNull()),
            static_cast<ScriptExecutionContextIdentifier>(executionContextId));

        if (auto* worker = static_cast<WebCore::Worker*>(worker_ptr)) {
            auto& options = worker->options();
            if (options.bun.env) {
                auto map = *options.bun.env;
                auto size = map.size();
                auto env = JSC::constructEmptyObject(globalObject, globalObject->objectPrototype(), size > 63 ? 63 : size);
                for (auto k : map) {
                    env->putDirect(vm, JSC::Identifier::fromString(vm, WTFMove(k.key)), JSC::jsString(vm, WTFMove(k.value)));
                }
                map.clear();
                globalObject->m_processEnvObject.set(vm, globalObject, env);
            }
        }
    } else {
        globalObject = Zig::GlobalObject::create(
            vm,
            Zig::GlobalObject::createStructure(vm, JSC::JSGlobalObject::create(vm, JSC::JSGlobalObject::createStructure(vm, JSC::jsNull())),
                JSC::jsNull()));
    }

    globalObject->setConsole(console_client);
    globalObject->isThreadLocalDefaultGlobalObject = true;
    globalObject->setStackTraceLimit(DEFAULT_ERROR_STACK_TRACE_LIMIT); // Node.js defaults to 10
    vm.setOnComputeErrorInfo(computeErrorInfo);

    JSC::gcProtect(globalObject);

    vm.setOnEachMicrotaskTick([](JSC::VM& vm) -> void {
        auto* globalObject = Bun__getDefaultGlobal();
        if (auto nextTickQueue = globalObject->m_nextTickQueue.get()) {
            resetOnEachMicrotaskTick(vm, globalObject);
            Bun::JSNextTickQueue* queue = jsCast<Bun::JSNextTickQueue*>(nextTickQueue);
            queue->drain(vm, globalObject);
            return;
        }
    });

    vm.ref();
    return globalObject;
}

JSC_DEFINE_HOST_FUNCTION(functionFulfillModuleSync,
    (JSC::JSGlobalObject * globalObject, JSC::CallFrame* callFrame))
{

    auto& vm = globalObject->vm();
    auto scope = DECLARE_THROW_SCOPE(vm);
    JSC::JSValue key = callFrame->argument(0);

    auto moduleKey = key.toWTFString(globalObject);
    RETURN_IF_EXCEPTION(scope, JSValue::encode(JSC::jsUndefined()));

    if (moduleKey.endsWith(".node"_s)) {
        throwException(globalObject, scope, createTypeError(globalObject, "To load Node-API modules, use require() or process.dlopen instead of importSync."_s));
        return JSValue::encode(JSC::jsUndefined());
    }

    auto specifier = Bun::toString(moduleKey);
    ErrorableResolvedSource res;
    res.success = false;
    res.result.err.code = 0;
    res.result.err.ptr = nullptr;

    JSValue result = Bun::fetchESMSourceCodeSync(
        reinterpret_cast<Zig::GlobalObject*>(globalObject),
        &res,
        &specifier,
        &specifier);

    if (scope.exception() || !result) {
        RELEASE_AND_RETURN(scope, JSValue::encode(JSC::jsUndefined()));
    }

    globalObject->moduleLoader()->provideFetch(globalObject, key, jsCast<JSC::JSSourceCode*>(result)->sourceCode());
    RELEASE_AND_RETURN(scope, JSValue::encode(JSC::jsUndefined()));
}

extern "C" void* Zig__GlobalObject__getModuleRegistryMap(JSC__JSGlobalObject* arg0)
{
    if (JSC::JSObject* loader = JSC::jsDynamicCast<JSC::JSObject*>(arg0->moduleLoader())) {
        JSC::JSMap* map = JSC::jsDynamicCast<JSC::JSMap*>(
            loader->getDirect(arg0->vm(), JSC::Identifier::fromString(arg0->vm(), "registry"_s)));

        JSC::JSMap* cloned = map->clone(arg0, arg0->vm(), arg0->mapStructure());
        JSC::gcProtect(cloned);

        return cloned;
    }

    return nullptr;
}

extern "C" bool Zig__GlobalObject__resetModuleRegistryMap(JSC__JSGlobalObject* globalObject,
    void* map_ptr)
{
    if (map_ptr == nullptr)
        return false;
    JSC::JSMap* map = reinterpret_cast<JSC::JSMap*>(map_ptr);
    JSC::VM& vm = globalObject->vm();
    if (JSC::JSObject* obj = JSC::jsDynamicCast<JSC::JSObject*>(globalObject->moduleLoader())) {
        auto identifier = JSC::Identifier::fromString(globalObject->vm(), "registry"_s);

        if (JSC::JSMap* oldMap = JSC::jsDynamicCast<JSC::JSMap*>(
                obj->getDirect(globalObject->vm(), identifier))) {

            vm.finalizeSynchronousJSExecution();

            obj->putDirect(globalObject->vm(), identifier,
                map->clone(globalObject, globalObject->vm(), globalObject->mapStructure()));

            // vm.deleteAllLinkedCode(JSC::DeleteAllCodeEffort::DeleteAllCodeIfNotCollecting);
            // JSC::Heap::PreventCollectionScope(vm.heap);
            oldMap->clear(vm);
            JSC::gcUnprotect(oldMap);
            // vm.heap.completeAllJITPlans();

            // vm.forEachScriptExecutableSpace([&](auto &spaceAndSet) {
            //   JSC::HeapIterationScope heapIterationScope(vm.heap);
            //   auto &set = spaceAndSet.set;
            //   set.forEachLiveCell([&](JSC::HeapCell *cell, JSC::HeapCell::Kind) {
            //     if (JSC::ModuleProgramExecutable *executable =
            //           JSC::jsDynamicCast<JSC::ModuleProgramExecutable *>(cell)) {
            //       executable->clearCode(set);
            //     }
            //   });
            // });

            // globalObject->vm().heap.deleteAllUnlinkedCodeBlocks(
            //   JSC::DeleteAllCodeEffort::PreventCollectionAndDeleteAllCode);
        }
    }
    // map
    // }
    return true;
}

<<<<<<< HEAD
#define WEBCORE_GENERATED_CONSTRUCTOR_GETTER(ConstructorName)                                                                                                       \
    JSValue ConstructorName##ConstructorCallback(VM& vm, JSObject* lexicalGlobalObject)                                                                             \
    {                                                                                                                                                               \
        return WebCore::JS##ConstructorName::getConstructor(vm, JSC::jsCast<Zig::GlobalObject*>(lexicalGlobalObject));                                              \
    }                                                                                                                                                               \
    JSC_DEFINE_CUSTOM_GETTER(ConstructorName##_getter,                                                                                                              \
        (JSC::JSGlobalObject * lexicalGlobalObject, JSC::EncodedJSValue thisValue,                                                                                  \
            JSC::PropertyName))                                                                                                                                     \
    {                                                                                                                                                               \
        return JSC::JSValue::encode(WebCore::JS##ConstructorName::getConstructor(lexicalGlobalObject->vm(), JSC::jsCast<Zig::GlobalObject*>(lexicalGlobalObject))); \
    }
=======
#define BUN_LAZY_GETTER_FN_NAME(GetterName) BunLazyGetter##GetterName##_getter

#define DEFINE_BUN_LAZY_GETTER(GetterName, __propertyName)                                    \
    JSC_DEFINE_CUSTOM_GETTER(GetterName,                                                      \
        (JSC::JSGlobalObject * lexicalGlobalObject, JSC::EncodedJSValue thisValue,            \
            JSC::PropertyName))                                                               \
    {                                                                                         \
        Zig::GlobalObject* thisObject = JSC::jsCast<Zig::GlobalObject*>(lexicalGlobalObject); \
        return JSC::JSValue::encode(thisObject->__propertyName());                            \
    }

#define GENERATED_CONSTRUCTOR_GETTER(ConstructorName)                                         \
    JSC_DECLARE_CUSTOM_GETTER(ConstructorName##_getter);                                      \
    JSC_DEFINE_CUSTOM_GETTER(ConstructorName##_getter,                                        \
        (JSC::JSGlobalObject * lexicalGlobalObject, JSC::EncodedJSValue thisValue,            \
            JSC::PropertyName))                                                               \
    {                                                                                         \
        Zig::GlobalObject* thisObject = JSC::jsCast<Zig::GlobalObject*>(lexicalGlobalObject); \
        if (JSValue override = thisObject->m_##ConstructorName##SetterValue.get()) {          \
            return JSC::JSValue::encode(override);                                            \
        }                                                                                     \
        return JSC::JSValue::encode(                                                          \
            thisObject->ConstructorName##Constructor());                                      \
    }

#define GENERATED_CONSTRUCTOR_SETTER(ConstructorName)                                                           \
    JSC_DECLARE_CUSTOM_SETTER(ConstructorName##_setter);                                                        \
    JSC_DEFINE_CUSTOM_SETTER(ConstructorName##_setter,                                                          \
        (JSC::JSGlobalObject * lexicalGlobalObject, JSC::EncodedJSValue thisValue,                              \
            JSC::EncodedJSValue value, JSC::PropertyName))                                                      \
    {                                                                                                           \
        Zig::GlobalObject* thisObject = JSC::jsCast<Zig::GlobalObject*>(lexicalGlobalObject);                   \
        thisObject->m_##ConstructorName##SetterValue.set(thisObject->vm(), thisObject, JSValue::decode(value)); \
        return true;                                                                                            \
    }

#define WEBCORE_GENERATED_CONSTRUCTOR_GETTER(ConstructorName)                                       \
    JSC_DECLARE_CUSTOM_GETTER(ConstructorName##_getter);                                            \
    JSC_DEFINE_CUSTOM_GETTER(ConstructorName##_getter,                                              \
        (JSC::JSGlobalObject * lexicalGlobalObject, JSC::EncodedJSValue thisValue,                  \
            JSC::PropertyName))                                                                     \
    {                                                                                               \
        Zig::GlobalObject* thisObject = JSC::jsCast<Zig::GlobalObject*>(lexicalGlobalObject);       \
        if (JSValue override = thisObject->m_##ConstructorName##SetterValue.get()) {                \
            return JSC::JSValue::encode(override);                                                  \
        }                                                                                           \
        return JSC::JSValue::encode(                                                                \
            WebCore::ConstructorName::getConstructor(JSC::getVM(lexicalGlobalObject), thisObject)); \
    }

#define WEBCORE_GENERATED_CONSTRUCTOR_SETTER(ConstructorName)                                                   \
    JSC_DECLARE_CUSTOM_SETTER(ConstructorName##_setter);                                                        \
    JSC_DEFINE_CUSTOM_SETTER(ConstructorName##_setter,                                                          \
        (JSC::JSGlobalObject * lexicalGlobalObject, JSC::EncodedJSValue thisValue,                              \
            JSC::EncodedJSValue value, JSC::PropertyName))                                                      \
    {                                                                                                           \
        Zig::GlobalObject* thisObject = JSC::jsCast<Zig::GlobalObject*>(lexicalGlobalObject);                   \
        thisObject->m_##ConstructorName##SetterValue.set(thisObject->vm(), thisObject, JSValue::decode(value)); \
        return true;                                                                                            \
    }

#define PUT_WEBCORE_GENERATED_CONSTRUCTOR(name, ConstructorName) \
    putDirectCustomAccessor(vm, JSC::PropertyName(JSC::Identifier::fromString(vm, name)), JSC::CustomGetterSetter::create(vm, ConstructorName##_getter, ConstructorName##_setter), 0)
>>>>>>> 52d47c24

String GlobalObject::defaultAgentClusterID()
{
    return makeString(ProcessIdent::identifier().toUInt64(), "-default"_s);
}

String GlobalObject::agentClusterID() const
{
    // TODO: workers
    // if (is<SharedWorkerGlobalScope>(scriptExecutionContext()))
    //     return makeString(WProcess::identifier().toUInt64(), "-sharedworker");
    return defaultAgentClusterID();
}

namespace Zig {

using namespace WebCore;

static JSGlobalObject* deriveShadowRealmGlobalObject(JSGlobalObject* globalObject)
{
    auto& vm = globalObject->vm();
    Zig::GlobalObject* shadow = Zig::GlobalObject::create(vm, Zig::GlobalObject::createStructure(vm, JSC::JSGlobalObject::create(vm, JSC::JSGlobalObject::createStructure(vm, JSC::jsNull())), JSC::jsNull()));
    shadow->setConsole(shadow);
    size_t count = 0;

    shadow->setConsole(shadow);

    return shadow;
}

extern "C" JSC__JSValue JSC__JSValue__makeWithNameAndPrototype(JSC__JSGlobalObject* globalObject, void* arg1, void* arg2, const ZigString* visibleInterfaceName)
{
    auto& vm = globalObject->vm();
    JSClassRef jsClass = reinterpret_cast<JSClassRef>(arg1);
    JSClassRef protoClass = reinterpret_cast<JSClassRef>(arg2);
    JSObjectRef objectRef = JSObjectMakeConstructor(reinterpret_cast<JSContextRef>(globalObject), protoClass, jsClass->callAsConstructor);
    JSObjectRef wrappedRef = JSObjectMake(reinterpret_cast<JSContextRef>(globalObject), jsClass, nullptr);
    JSC::JSObject* object = JSC::JSValue::decode(reinterpret_cast<JSC__JSValue>(objectRef)).getObject();
    JSC::JSObject* wrapped = JSC::JSValue::decode(reinterpret_cast<JSC__JSValue>(wrappedRef)).getObject();
    object->setPrototypeDirect(vm, wrapped);
    JSString* nameString = JSC::jsNontrivialString(vm, Zig::toString(*visibleInterfaceName));
    object->putDirect(vm, vm.propertyNames->name, nameString, PropertyAttribute::ReadOnly | PropertyAttribute::DontEnum);
    object->putDirect(vm, vm.propertyNames->toStringTagSymbol,
        nameString, PropertyAttribute::DontEnum | PropertyAttribute::ReadOnly);

    return JSC::JSValue::encode(JSC::JSValue(object));
}

const JSC::GlobalObjectMethodTable GlobalObject::s_globalObjectMethodTable = {
    &supportsRichSourceInfo,
    &shouldInterruptScript,
    &javaScriptRuntimeFlags,
    // &queueMicrotaskToEventLoop, // queueTaskToEventLoop
    nullptr,
    nullptr, // &shouldInterruptScriptBeforeTimeout,
    &moduleLoaderImportModule, // moduleLoaderImportModule
    &moduleLoaderResolve, // moduleLoaderResolve
    &moduleLoaderFetch, // moduleLoaderFetch
    &moduleLoaderCreateImportMetaProperties, // moduleLoaderCreateImportMetaProperties
    &moduleLoaderEvaluate, // moduleLoaderEvaluate
    &promiseRejectionTracker, // promiseRejectionTracker
    &reportUncaughtExceptionAtEventLoop,
    &currentScriptExecutionOwner,
    &scriptExecutionStatus,
    nullptr, // defaultLanguage
    nullptr, // compileStreaming
    nullptr, // instantiateStreaming
    nullptr,
    &Zig::deriveShadowRealmGlobalObject
};

GlobalObject::GlobalObject(JSC::VM& vm, JSC::Structure* structure)
    : JSC::JSGlobalObject(vm, structure, &s_globalObjectMethodTable)
    , m_bunVM(Bun__getVM())
    , m_constructors(makeUnique<WebCore::DOMConstructors>())
    , m_world(WebCore::DOMWrapperWorld::create(vm, WebCore::DOMWrapperWorld::Type::Normal))
    , m_worldIsNormal(true)
    , m_builtinInternalFunctions(vm)
    , m_scriptExecutionContext(new WebCore::ScriptExecutionContext(&vm, this))
    , globalEventScope(*new Bun::GlobalScope(m_scriptExecutionContext))
{
    // m_scriptExecutionContext = globalEventScope.m_context;
    mockModule = Bun::JSMockModule::create(this);
    globalEventScope.m_context = m_scriptExecutionContext;
}

GlobalObject::GlobalObject(JSC::VM& vm, JSC::Structure* structure, WebCore::ScriptExecutionContextIdentifier contextId)
    : JSC::JSGlobalObject(vm, structure, &s_globalObjectMethodTable)
    , m_bunVM(Bun__getVM())
    , m_constructors(makeUnique<WebCore::DOMConstructors>())
    , m_world(WebCore::DOMWrapperWorld::create(vm, WebCore::DOMWrapperWorld::Type::Normal))
    , m_worldIsNormal(true)
    , m_builtinInternalFunctions(vm)
    , m_scriptExecutionContext(new WebCore::ScriptExecutionContext(&vm, this, contextId))
    , globalEventScope(*new Bun::GlobalScope(m_scriptExecutionContext))
{
    // m_scriptExecutionContext = globalEventScope.m_context;
    mockModule = Bun::JSMockModule::create(this);
    globalEventScope.m_context = m_scriptExecutionContext;
}

GlobalObject::~GlobalObject()
{
    if (napiInstanceDataFinalizer) {
        napi_finalize finalizer = reinterpret_cast<napi_finalize>(napiInstanceDataFinalizer);
        finalizer(toNapi(this), napiInstanceData, napiInstanceDataFinalizerHint);
    }

    delete m_subtleCrypto;
    scriptExecutionContext()->removeFromContextsMap();
}

void GlobalObject::destroy(JSCell* cell)
{
    static_cast<GlobalObject*>(cell)->GlobalObject::~GlobalObject();
}

WebCore::ScriptExecutionContext* GlobalObject::scriptExecutionContext()
{
    return m_scriptExecutionContext;
}

WebCore::ScriptExecutionContext* GlobalObject::scriptExecutionContext() const
{
    return m_scriptExecutionContext;
}

void GlobalObject::reportUncaughtExceptionAtEventLoop(JSGlobalObject* globalObject,
    JSC::Exception* exception)
{
    Bun__reportUnhandledError(globalObject, JSValue::encode(JSValue(exception)));
}

void GlobalObject::promiseRejectionTracker(JSGlobalObject* obj, JSC::JSPromise* promise,
    JSC::JSPromiseRejectionOperation operation)
{
    // Zig__GlobalObject__promiseRejectionTracker(
    //     obj, prom, reject == JSC::JSPromiseRejectionOperation::Reject ? 0 : 1);

    // Do this in C++ for now
    auto* globalObj = reinterpret_cast<GlobalObject*>(obj);
    switch (operation) {
    case JSPromiseRejectionOperation::Reject:
        globalObj->m_aboutToBeNotifiedRejectedPromises.append(JSC::Strong<JSPromise>(obj->vm(), promise));
        break;
    case JSPromiseRejectionOperation::Handle:
        globalObj->m_aboutToBeNotifiedRejectedPromises.removeFirstMatching([&](Strong<JSPromise>& unhandledPromise) {
            return unhandledPromise.get() == promise;
        });
        break;
    }
}

void GlobalObject::setConsole(void* console)
{
    this->setConsoleClient(new Zig::ConsoleClient(console));
}

JSC_DEFINE_CUSTOM_GETTER(errorConstructorPrepareStackTraceGetter,
    (JSC::JSGlobalObject * lexicalGlobalObject, JSC::EncodedJSValue thisValue,
        JSC::PropertyName))
{
    Zig::GlobalObject* thisObject = JSC::jsCast<Zig::GlobalObject*>(lexicalGlobalObject);
    JSValue value = jsUndefined();
    if (thisObject->m_errorConstructorPrepareStackTraceValue) {
        value = thisObject->m_errorConstructorPrepareStackTraceValue.get();
    }
    return JSValue::encode(value);
}

JSC_DEFINE_CUSTOM_SETTER(errorConstructorPrepareStackTraceSetter,
    (JSC::JSGlobalObject * lexicalGlobalObject, JSC::EncodedJSValue thisValue,
        JSC::EncodedJSValue encodedValue, JSC::PropertyName property))
{
    auto& vm = JSC::getVM(lexicalGlobalObject);
    Zig::GlobalObject* thisObject = JSC::jsCast<Zig::GlobalObject*>(lexicalGlobalObject);
    thisObject->m_errorConstructorPrepareStackTraceValue.set(vm, thisObject, JSValue::decode(encodedValue));
    return true;
}

#pragma mark - Globals

JSC_DEFINE_CUSTOM_GETTER(globalOnMessage,
    (JSC::JSGlobalObject * lexicalGlobalObject, JSC::EncodedJSValue thisValue,
        JSC::PropertyName))
{
    Zig::GlobalObject* thisObject = JSC::jsCast<Zig::GlobalObject*>(JSValue::decode(thisValue));
    return JSValue::encode(eventHandlerAttribute(thisObject->eventTarget(), eventNames().messageEvent, thisObject->world()));
}

JSC_DEFINE_CUSTOM_GETTER(globalOnError,
    (JSC::JSGlobalObject * lexicalGlobalObject, JSC::EncodedJSValue thisValue,
        JSC::PropertyName))
{
    Zig::GlobalObject* thisObject = JSC::jsCast<Zig::GlobalObject*>(JSValue::decode(thisValue));
    return JSValue::encode(eventHandlerAttribute(thisObject->eventTarget(), eventNames().errorEvent, thisObject->world()));
}

JSC_DEFINE_CUSTOM_SETTER(setGlobalOnMessage,
    (JSC::JSGlobalObject * lexicalGlobalObject, JSC::EncodedJSValue thisValue,
        JSC::EncodedJSValue encodedValue, JSC::PropertyName property))
{
    auto& vm = JSC::getVM(lexicalGlobalObject);
    JSValue value = JSValue::decode(encodedValue);
    auto* thisObject = jsCast<Zig::GlobalObject*>(JSValue::decode(thisValue));
    setEventHandlerAttribute<JSEventListener>(thisObject->eventTarget(), eventNames().messageEvent, value, *thisObject);
    vm.writeBarrier(thisObject, value);
    ensureStillAliveHere(value);
    return true;
}

JSC_DEFINE_CUSTOM_SETTER(setGlobalOnError,
    (JSC::JSGlobalObject * lexicalGlobalObject, JSC::EncodedJSValue thisValue,
        JSC::EncodedJSValue encodedValue, JSC::PropertyName property))
{
    auto& vm = JSC::getVM(lexicalGlobalObject);
    JSValue value = JSValue::decode(encodedValue);
    auto* thisObject = jsCast<Zig::GlobalObject*>(JSValue::decode(thisValue));
    setEventHandlerAttribute<JSEventListener>(thisObject->eventTarget(), eventNames().errorEvent, value, *thisObject);
    vm.writeBarrier(thisObject, value);
    ensureStillAliveHere(value);
    return true;
}

WebCore::EventTarget& GlobalObject::eventTarget()
{
    return globalEventScope;
}

JSC_DEFINE_CUSTOM_GETTER(functionLazyLoadStreamPrototypeMap_getter,
    (JSC::JSGlobalObject * lexicalGlobalObject, JSC::EncodedJSValue thisValue,
        JSC::PropertyName))
{
    Zig::GlobalObject* thisObject = JSC::jsCast<Zig::GlobalObject*>(lexicalGlobalObject);
    return JSC::JSValue::encode(
        thisObject->readableStreamNativeMap());
}

JSC_DEFINE_CUSTOM_GETTER(JSBuffer_getter,
    (JSC::JSGlobalObject * lexicalGlobalObject, JSC::EncodedJSValue thisValue,
        JSC::PropertyName))
{
    return JSC::JSValue::encode(JSC::jsCast<Zig::GlobalObject*>(lexicalGlobalObject)->JSBufferConstructor());
}

// This macro defines the getter needed for ZigGlobalObject.lut.h
// "<ClassName>ConstructorCallback" is a PropertyCallback
// it also defines "<ClassName>_getter" which is the getter for a JSC::CustomGetterSetter
WEBCORE_GENERATED_CONSTRUCTOR_GETTER(AbortController);
WEBCORE_GENERATED_CONSTRUCTOR_GETTER(AbortSignal);
WEBCORE_GENERATED_CONSTRUCTOR_GETTER(BroadcastChannel);
WEBCORE_GENERATED_CONSTRUCTOR_GETTER(ByteLengthQueuingStrategy)
WEBCORE_GENERATED_CONSTRUCTOR_GETTER(CloseEvent);
WEBCORE_GENERATED_CONSTRUCTOR_GETTER(CountQueuingStrategy)
WEBCORE_GENERATED_CONSTRUCTOR_GETTER(CryptoKey);
WEBCORE_GENERATED_CONSTRUCTOR_GETTER(CustomEvent);
WEBCORE_GENERATED_CONSTRUCTOR_GETTER(DOMException);
WEBCORE_GENERATED_CONSTRUCTOR_GETTER(DOMFormData);
WEBCORE_GENERATED_CONSTRUCTOR_GETTER(DOMURL);
WEBCORE_GENERATED_CONSTRUCTOR_GETTER(ErrorEvent);
WEBCORE_GENERATED_CONSTRUCTOR_GETTER(Event);
WEBCORE_GENERATED_CONSTRUCTOR_GETTER(EventTarget);
WEBCORE_GENERATED_CONSTRUCTOR_GETTER(FetchHeaders);
WEBCORE_GENERATED_CONSTRUCTOR_GETTER(MessageChannel);
WEBCORE_GENERATED_CONSTRUCTOR_GETTER(MessageEvent);
WEBCORE_GENERATED_CONSTRUCTOR_GETTER(MessagePort);
WEBCORE_GENERATED_CONSTRUCTOR_GETTER(ReadableByteStreamController)
WEBCORE_GENERATED_CONSTRUCTOR_GETTER(ReadableStream)
WEBCORE_GENERATED_CONSTRUCTOR_GETTER(ReadableStreamBYOBReader)
WEBCORE_GENERATED_CONSTRUCTOR_GETTER(ReadableStreamBYOBRequest)
WEBCORE_GENERATED_CONSTRUCTOR_GETTER(ReadableStreamDefaultController)
WEBCORE_GENERATED_CONSTRUCTOR_GETTER(ReadableStreamDefaultReader)
WEBCORE_GENERATED_CONSTRUCTOR_GETTER(SubtleCrypto);
WEBCORE_GENERATED_CONSTRUCTOR_GETTER(TextEncoder);
WEBCORE_GENERATED_CONSTRUCTOR_GETTER(TransformStream)
WEBCORE_GENERATED_CONSTRUCTOR_GETTER(TransformStreamDefaultController)
WEBCORE_GENERATED_CONSTRUCTOR_GETTER(URLSearchParams);
WEBCORE_GENERATED_CONSTRUCTOR_GETTER(WebSocket);
WEBCORE_GENERATED_CONSTRUCTOR_GETTER(Worker);
WEBCORE_GENERATED_CONSTRUCTOR_GETTER(WritableStream);
WEBCORE_GENERATED_CONSTRUCTOR_GETTER(WritableStreamDefaultController);
WEBCORE_GENERATED_CONSTRUCTOR_GETTER(WritableStreamDefaultWriter);

JSC_DEFINE_HOST_FUNCTION(functionGetSelf,
    (JSC::JSGlobalObject * globalObject, JSC::CallFrame* callFrame))
{
    return JSC::JSValue::encode(callFrame->thisValue());
}

JSC_DEFINE_HOST_FUNCTION(functionSetSelf,
    (JSC::JSGlobalObject * globalObject, JSC::CallFrame* callFrame))
{
    return JSC::JSValue::encode(jsUndefined());
}

JSC_DEFINE_HOST_FUNCTION(functionQueueMicrotask,
    (JSC::JSGlobalObject * globalObject, JSC::CallFrame* callFrame))
{
    JSC::VM& vm = globalObject->vm();

    if (callFrame->argumentCount() == 0) {
        auto scope = DECLARE_THROW_SCOPE(globalObject->vm());
        JSC::throwTypeError(globalObject, scope, "queueMicrotask requires 1 argument (a function)"_s);
        return JSC::JSValue::encode(JSC::JSValue {});
    }

    JSC::JSValue job = callFrame->argument(0);

    if (!job.isObject() || !job.getObject()->isCallable()) {
        auto scope = DECLARE_THROW_SCOPE(globalObject->vm());
        JSC::throwTypeError(globalObject, scope, "queueMicrotask expects a function"_s);
        return JSC::JSValue::encode(JSC::JSValue {});
    }

    Zig::GlobalObject* global = JSC::jsCast<Zig::GlobalObject*>(globalObject);
    JSC::JSValue asyncContext = global->m_asyncContextData.get()->getInternalField(0);

    // This is a JSC builtin function
    globalObject->queueMicrotask(global->performMicrotaskFunction(), job, asyncContext,
        JSC::JSValue {}, JSC::JSValue {});

    return JSC::JSValue::encode(JSC::jsUndefined());
}

using MicrotaskCallback = void (*)(void*);

JSC_DEFINE_HOST_FUNCTION(functionNativeMicrotaskTrampoline,
    (JSC::JSGlobalObject * globalObject, JSC::CallFrame* callFrame))
{
    // Do not use JSCell* here because the GC will try to visit it.
    double cellPtr = callFrame->uncheckedArgument(0).asNumber();
    double callbackPtr = callFrame->uncheckedArgument(1).asNumber();

    void* cell = reinterpret_cast<void*>(bitwise_cast<uintptr_t>(cellPtr));
    auto* callback = reinterpret_cast<MicrotaskCallback>(bitwise_cast<uintptr_t>(callbackPtr));
    callback(cell);
    return JSValue::encode(jsUndefined());
}

JSC_DEFINE_HOST_FUNCTION(functionSetTimeout,
    (JSC::JSGlobalObject * globalObject, JSC::CallFrame* callFrame))
{
    JSC::VM& vm = globalObject->vm();
    JSC::JSValue job = callFrame->argument(0);
    JSC::JSValue num = callFrame->argument(1);
    JSC::JSValue arguments = {};
    size_t argumentCount = callFrame->argumentCount();
    switch (argumentCount) {
    case 0: {
        auto scope = DECLARE_THROW_SCOPE(vm);
        JSC::throwTypeError(globalObject, scope, "setTimeout requires 1 argument (a function)"_s);
        return JSC::JSValue::encode(JSC::JSValue {});
    }
    case 1: {
        num = jsNumber(0);
        break;
    }
    case 2: {
        break;
    }

    default: {
        JSC::ObjectInitializationScope initializationScope(vm);
        JSC::JSArray* argumentsArray = JSC::JSArray::tryCreateUninitializedRestricted(
            initializationScope, nullptr,
            globalObject->arrayStructureForIndexingTypeDuringAllocation(JSC::ArrayWithContiguous),
            argumentCount - 2);

        if (UNLIKELY(!argumentsArray)) {
            auto scope = DECLARE_THROW_SCOPE(globalObject->vm());
            JSC::throwOutOfMemoryError(globalObject, scope);
            return JSC::JSValue::encode(JSC::JSValue {});
        }

        for (size_t i = 2; i < argumentCount; i++) {
            argumentsArray->putDirectIndex(globalObject, i - 2, callFrame->uncheckedArgument(i));
        }
        arguments = JSValue(argumentsArray);
    }
    }

    if (UNLIKELY(!job.isObject() || !job.getObject()->isCallable())) {
        auto scope = DECLARE_THROW_SCOPE(globalObject->vm());
        JSC::throwTypeError(globalObject, scope, "setTimeout expects a function"_s);
        return JSC::JSValue::encode(JSC::JSValue {});
    }

#ifdef BUN_DEBUG
    /** View the file name of the JS file that called this function
     * from a debugger */
    SourceOrigin sourceOrigin = callFrame->callerSourceOrigin(vm);
    const char* fileName = sourceOrigin.string().utf8().data();
    static const char* lastFileName = nullptr;
    if (lastFileName != fileName) {
        lastFileName = fileName;
    }
#endif

    return Bun__Timer__setTimeout(globalObject, JSC::JSValue::encode(job), JSC::JSValue::encode(num), JSValue::encode(arguments));
}

JSC_DEFINE_HOST_FUNCTION(functionSetInterval,
    (JSC::JSGlobalObject * globalObject, JSC::CallFrame* callFrame))
{
    JSC::VM& vm = globalObject->vm();
    JSC::JSValue job = callFrame->argument(0);
    JSC::JSValue num = callFrame->argument(1);
    JSC::JSValue arguments = {};
    size_t argumentCount = callFrame->argumentCount();
    switch (argumentCount) {
    case 0: {
        auto scope = DECLARE_THROW_SCOPE(vm);
        JSC::throwTypeError(globalObject, scope, "setInterval requires 1 argument (a function)"_s);
        return JSC::JSValue::encode(JSC::JSValue {});
    }
    case 1: {
        num = jsNumber(0);
        break;
    }
    case 2: {
        break;
    }

    default: {
        JSC::ObjectInitializationScope initializationScope(vm);
        JSC::JSArray* argumentsArray = JSC::JSArray::tryCreateUninitializedRestricted(
            initializationScope, nullptr,
            globalObject->arrayStructureForIndexingTypeDuringAllocation(JSC::ArrayWithContiguous),
            argumentCount - 2);

        if (UNLIKELY(!argumentsArray)) {
            auto scope = DECLARE_THROW_SCOPE(globalObject->vm());
            JSC::throwOutOfMemoryError(globalObject, scope);
            return JSC::JSValue::encode(JSC::JSValue {});
        }

        for (size_t i = 2; i < argumentCount; i++) {
            argumentsArray->putDirectIndex(globalObject, i - 2, callFrame->uncheckedArgument(i));
        }
        arguments = JSValue(argumentsArray);
    }
    }

    if (UNLIKELY(!job.isObject() || !job.getObject()->isCallable())) {
        auto scope = DECLARE_THROW_SCOPE(globalObject->vm());
        JSC::throwTypeError(globalObject, scope, "setInterval expects a function"_s);
        return JSC::JSValue::encode(JSC::JSValue {});
    }

#ifdef BUN_DEBUG
    /** View the file name of the JS file that called this function
     * from a debugger */
    SourceOrigin sourceOrigin = callFrame->callerSourceOrigin(vm);
    const char* fileName = sourceOrigin.string().utf8().data();
    static const char* lastFileName = nullptr;
    if (lastFileName != fileName) {
        lastFileName = fileName;
    }
#endif

    return Bun__Timer__setInterval(globalObject, JSC::JSValue::encode(job), JSC::JSValue::encode(num), JSValue::encode(arguments));
}

JSC_DEFINE_HOST_FUNCTION(functionClearInterval,
    (JSC::JSGlobalObject * globalObject, JSC::CallFrame* callFrame))
{
    JSC::VM& vm = globalObject->vm();

    if (callFrame->argumentCount() == 0) {
        auto scope = DECLARE_THROW_SCOPE(globalObject->vm());
        JSC::throwTypeError(globalObject, scope, "clearInterval requires 1 argument (a number)"_s);
        return JSC::JSValue::encode(JSC::JSValue {});
    }

    JSC::JSValue num = callFrame->argument(0);

#ifdef BUN_DEBUG
    /** View the file name of the JS file that called this function
     * from a debugger */
    SourceOrigin sourceOrigin = callFrame->callerSourceOrigin(vm);
    const char* fileName = sourceOrigin.string().utf8().data();
    static const char* lastFileName = nullptr;
    if (lastFileName != fileName) {
        lastFileName = fileName;
    }
#endif

    return Bun__Timer__clearInterval(globalObject, JSC::JSValue::encode(num));
}

JSC_DEFINE_HOST_FUNCTION(functionClearTimeout,
    (JSC::JSGlobalObject * globalObject, JSC::CallFrame* callFrame))
{
    JSC::VM& vm = globalObject->vm();

    if (callFrame->argumentCount() == 0) {
        auto scope = DECLARE_THROW_SCOPE(globalObject->vm());
        JSC::throwTypeError(globalObject, scope, "clearTimeout requires 1 argument (a number)"_s);
        return JSC::JSValue::encode(JSC::JSValue {});
    }

    JSC::JSValue num = callFrame->argument(0);

#ifdef BUN_DEBUG
    /** View the file name of the JS file that called this function
     * from a debugger */
    SourceOrigin sourceOrigin = callFrame->callerSourceOrigin(vm);
    const char* fileName = sourceOrigin.string().utf8().data();
    static const char* lastFileName = nullptr;
    if (lastFileName != fileName) {
        lastFileName = fileName;
    }
#endif

    return Bun__Timer__clearTimeout(globalObject, JSC::JSValue::encode(num));
}

JSC_DEFINE_HOST_FUNCTION(functionStructuredClone,
    (JSC::JSGlobalObject * globalObject, JSC::CallFrame* callFrame))
{
    JSC::VM& vm = globalObject->vm();
    auto throwScope = DECLARE_THROW_SCOPE(vm);

    if (callFrame->argumentCount() == 0) {
        throwTypeError(globalObject, throwScope, "structuredClone requires 1 argument"_s);
        return JSValue::encode(jsUndefined());
    }

    JSC::JSValue value = callFrame->argument(0);
    JSC::JSValue options = callFrame->argument(1);

    Vector<JSC::Strong<JSC::JSObject>> transferList;

    if (options.isObject()) {
        JSC::JSObject* optionsObject = options.getObject();
        JSC::JSValue transferListValue = optionsObject->get(globalObject, vm.propertyNames->transfer);
        if (transferListValue.isObject()) {
            JSC::JSObject* transferListObject = transferListValue.getObject();
            if (auto* transferListArray = jsDynamicCast<JSC::JSArray*>(transferListObject)) {
                for (unsigned i = 0; i < transferListArray->length(); i++) {
                    JSC::JSValue transferListValue = transferListArray->get(globalObject, i);
                    if (transferListValue.isObject()) {
                        JSC::JSObject* transferListObject = transferListValue.getObject();
                        transferList.append(JSC::Strong<JSC::JSObject>(vm, transferListObject));
                    }
                }
            }
        }
    }

    Vector<RefPtr<MessagePort>> ports;
    ExceptionOr<Ref<SerializedScriptValue>> serialized = SerializedScriptValue::create(*globalObject, value, WTFMove(transferList), ports);
    if (serialized.hasException()) {
        WebCore::propagateException(*globalObject, throwScope, serialized.releaseException());
        return JSValue::encode(jsUndefined());
    }

    JSValue deserialized = serialized.releaseReturnValue()->deserialize(*globalObject, globalObject, ports);

    return JSValue::encode(deserialized);
}

JSC_DEFINE_HOST_FUNCTION(functionBTOA,
    (JSC::JSGlobalObject * globalObject, JSC::CallFrame* callFrame))
{
    JSC::VM& vm = globalObject->vm();
    auto throwScope = DECLARE_THROW_SCOPE(globalObject->vm());

    if (callFrame->argumentCount() == 0) {
        JSC::throwTypeError(globalObject, throwScope, "btoa requires 1 argument (a string)"_s);
        return JSC::JSValue::encode(JSC::JSValue {});
    }

    JSValue arg0 = callFrame->uncheckedArgument(0);
    WTF::String encodedString = arg0.toWTFString(globalObject);
    RETURN_IF_EXCEPTION(throwScope, JSC::JSValue::encode(JSC::JSValue {}));

    if (encodedString.isEmpty()) {
        return JSC::JSValue::encode(JSC::jsEmptyString(vm));
    }

    if (!encodedString.containsOnlyLatin1()) {
        throwException(globalObject, throwScope, createDOMException(globalObject, InvalidCharacterError));
        return JSC::JSValue::encode(JSC::JSValue {});
    }

    // Reminder: btoa() is for Byte Strings
    // Specifically: latin1 byte strings
    // That means even though this looks like the wrong thing to do,
    // we should be converting to latin1, not utf8.
    if (!encodedString.is8Bit()) {
        LChar* ptr;
        unsigned length = encodedString.length();
        auto dest = WTF::String::createUninitialized(length, ptr);
        WTF::StringImpl::copyCharacters(ptr, encodedString.characters16(), length);
        encodedString = WTFMove(dest);
    }

    unsigned length = encodedString.length();
    RELEASE_AND_RETURN(
        throwScope,
        Bun__encoding__toString(
            encodedString.characters8(),
            length,
            globalObject,
            static_cast<uint8_t>(WebCore::BufferEncodingType::base64)));
}

JSC_DEFINE_HOST_FUNCTION(functionATOB,
    (JSC::JSGlobalObject * globalObject, JSC::CallFrame* callFrame))
{
    JSC::VM& vm = globalObject->vm();
    auto throwScope = DECLARE_THROW_SCOPE(globalObject->vm());

    if (callFrame->argumentCount() == 0) {
        JSC::throwTypeError(globalObject, throwScope, "atob requires 1 argument (a string)"_s);
        return JSC::JSValue::encode(JSC::JSValue {});
    }

    WTF::String encodedString = callFrame->uncheckedArgument(0).toWTFString(globalObject);
    RETURN_IF_EXCEPTION(throwScope, JSC::JSValue::encode(JSC::JSValue {}));

    auto result = WebCore::Base64Utilities::atob(encodedString);
    if (result.hasException()) {
        throwException(globalObject, throwScope, createDOMException(*globalObject, result.releaseException()));
        return JSC::JSValue::encode(JSC::JSValue {});
    }

    RELEASE_AND_RETURN(throwScope, JSValue::encode(jsString(vm, result.releaseReturnValue())));
}

JSC_DEFINE_HOST_FUNCTION(functionReportError,
    (JSC::JSGlobalObject * globalObject, JSC::CallFrame* callFrame))
{
    switch (callFrame->argumentCount()) {
    case 0: {
        return JSC::JSValue::encode(JSC::jsUndefined());
    }
    default: {
        Bun__reportError(globalObject, JSC::JSValue::encode(callFrame->argument(0)));
    }
    }

    return JSC::JSValue::encode(JSC::jsUndefined());
}

extern "C" JSC__JSValue Bun__createArrayBufferForCopy(JSC::JSGlobalObject* globalObject, const void* ptr, size_t len)
{
    auto scope = DECLARE_THROW_SCOPE(globalObject->vm());
    auto arrayBuffer = JSC::ArrayBuffer::tryCreateUninitialized(len, 1);

    if (UNLIKELY(!arrayBuffer)) {
        JSC::throwOutOfMemoryError(globalObject, scope);
        return JSC::JSValue::encode(JSC::JSValue {});
    }

    if (len > 0)
        memcpy(arrayBuffer->data(), ptr, len);

    RELEASE_AND_RETURN(scope, JSValue::encode(JSC::JSArrayBuffer::create(globalObject->vm(), globalObject->arrayBufferStructure(JSC::ArrayBufferSharingMode::Default), WTFMove(arrayBuffer))));
}

extern "C" JSC__JSValue Bun__createUint8ArrayForCopy(JSC::JSGlobalObject* globalObject, const void* ptr, size_t len, bool isBuffer)
{
    auto scope = DECLARE_THROW_SCOPE(globalObject->vm());
    JSC::JSUint8Array* array = JSC::JSUint8Array::createUninitialized(
        globalObject,
        isBuffer ? reinterpret_cast<Zig::GlobalObject*>(globalObject)->JSBufferSubclassStructure() : globalObject->m_typedArrayUint8.get(globalObject),
        len);

    if (UNLIKELY(!array)) {
        JSC::throwOutOfMemoryError(globalObject, scope);
        return JSC::JSValue::encode(JSC::JSValue {});
    }

    if (len > 0)
        memcpy(array->vector(), ptr, len);

    RELEASE_AND_RETURN(scope, JSValue::encode(array));
}

JSC_DECLARE_HOST_FUNCTION(functionCreateUninitializedArrayBuffer);
JSC_DEFINE_HOST_FUNCTION(functionCreateUninitializedArrayBuffer,
    (JSC::JSGlobalObject * globalObject, JSC::CallFrame* callFrame))
{
    size_t len = static_cast<size_t>(JSC__JSValue__toInt64(JSC::JSValue::encode(callFrame->argument(0))));
    auto scope = DECLARE_THROW_SCOPE(globalObject->vm());
    auto arrayBuffer = JSC::ArrayBuffer::tryCreateUninitialized(len, 1);

    if (UNLIKELY(!arrayBuffer)) {
        JSC::throwOutOfMemoryError(globalObject, scope);
        return JSC::JSValue::encode(JSC::JSValue {});
    }

    RELEASE_AND_RETURN(scope, JSValue::encode(JSC::JSArrayBuffer::create(globalObject->vm(), globalObject->arrayBufferStructure(JSC::ArrayBufferSharingMode::Default), WTFMove(arrayBuffer))));
}

JSC_DEFINE_HOST_FUNCTION(functionNoop, (JSC::JSGlobalObject*, JSC::CallFrame*))
{
    return JSC::JSValue::encode(JSC::jsUndefined());
}

JSC_DEFINE_HOST_FUNCTION(functionCallback, (JSC::JSGlobalObject * globalObject, JSC::CallFrame* callFrame))
{
    JSFunction* callback = jsCast<JSFunction*>(callFrame->uncheckedArgument(0));
    JSC::CallData callData = JSC::getCallData(callback);
    return JSC::JSValue::encode(JSC::call(globalObject, callback, callData, JSC::jsUndefined(), JSC::MarkedArgumentBuffer()));
}

// $lazy("async_hooks").cleanupLater
JSC_DEFINE_HOST_FUNCTION(asyncHooksCleanupLater, (JSC::JSGlobalObject * globalObject, JSC::CallFrame* callFrame))
{
    // assumptions and notes:
    // - nobody else uses setOnEachMicrotaskTick
    // - this is called by js if we set async context in a way we may not clear it
    // - AsyncLocalStorage.prototype.run cleans up after itself and does not call this cb
    auto* global = jsCast<Zig::GlobalObject*>(globalObject);
    global->asyncHooksNeedsCleanup = true;
    resetOnEachMicrotaskTick(globalObject->vm(), global);
    return JSC::JSValue::encode(JSC::jsUndefined());
}

JSC_DEFINE_HOST_FUNCTION(asyncHooksSetEnabled, (JSC::JSGlobalObject * globalObject, JSC::CallFrame* callFrame))
{
    // assumptions and notes:
    // - nobody else uses setOnEachMicrotaskTick
    // - this is called by js if we set async context in a way we may not clear it
    // - AsyncLocalStorage.prototype.run cleans up after itself and does not call this cb
    globalObject->setAsyncContextTrackingEnabled(callFrame->argument(0).toBoolean(globalObject));
    return JSC::JSValue::encode(JSC::jsUndefined());
}

extern "C" int Bun__ttySetMode(int fd, int mode);

JSC_DEFINE_HOST_FUNCTION(jsTTYSetMode, (JSC::JSGlobalObject * globalObject, CallFrame* callFrame))
{
    auto& vm = globalObject->vm();
    auto scope = DECLARE_THROW_SCOPE(vm);

    if (callFrame->argumentCount() != 2) {
        throwTypeError(globalObject, scope, "Expected 2 arguments"_s);
        return JSValue::encode(jsUndefined());
    }

    JSValue fd = callFrame->argument(0);
    if (!fd.isNumber()) {
        throwTypeError(globalObject, scope, "fd must be a number"_s);
        return JSValue::encode(jsUndefined());
    }

    JSValue mode = callFrame->argument(1);
    if (!mode.isNumber()) {
        throwTypeError(globalObject, scope, "mode must be a number"_s);
        return JSValue::encode(jsUndefined());
    }

    // Nodejs does not throw when ttySetMode fails. An Error event is emitted instead.
    int err = Bun__ttySetMode(fd.asNumber(), mode.asNumber());
    return JSValue::encode(jsNumber(err));
}

JSC_DEFINE_HOST_FUNCTION(jsHTTPGetHeader, (JSGlobalObject * globalObject, CallFrame* callFrame))
{
    auto& vm = globalObject->vm();
    auto scope = DECLARE_THROW_SCOPE(vm);

    JSValue headersValue = callFrame->argument(0);

    if (auto* headers = jsDynamicCast<WebCore::JSFetchHeaders*>(headersValue)) {
        JSValue nameValue = callFrame->argument(1);
        if (nameValue.isString()) {
            FetchHeaders* impl = &headers->wrapped();
            String name = nameValue.toWTFString(globalObject);
            if (WTF::equalIgnoringASCIICase(name, "set-cookie"_s)) {
                return fetchHeadersGetSetCookie(globalObject, vm, impl);
            }

            WebCore::ExceptionOr<String> res = impl->get(name);
            if (res.hasException()) {
                WebCore::propagateException(globalObject, scope, res.releaseException());
                return JSValue::encode(jsUndefined());
            }

            String value = res.returnValue();
            if (value.isEmpty()) {
                return JSValue::encode(jsUndefined());
            }

            return JSC::JSValue::encode(jsString(vm, value));
        }
    }

    return JSValue::encode(jsUndefined());
}

JSC_DEFINE_HOST_FUNCTION(jsHTTPSetHeader, (JSGlobalObject * globalObject, CallFrame* callFrame))
{
    auto& vm = globalObject->vm();
    auto scope = DECLARE_THROW_SCOPE(vm);

    JSValue headersValue = callFrame->argument(0);

    if (auto* headers = jsDynamicCast<WebCore::JSFetchHeaders*>(headersValue)) {
        JSValue nameValue = callFrame->argument(1);
        if (nameValue.isString()) {
            String name = nameValue.toWTFString(globalObject);
            FetchHeaders* impl = &headers->wrapped();

            JSValue valueValue = callFrame->argument(2);
            if (valueValue.isUndefined())
                return JSValue::encode(jsUndefined());

            if (isArray(globalObject, valueValue)) {
                auto* array = jsCast<JSArray*>(valueValue);
                unsigned length = array->length();
                if (length > 0) {
                    JSValue item = array->getIndex(globalObject, 0);
                    if (UNLIKELY(scope.exception()))
                        return JSValue::encode(jsUndefined());
                    impl->set(name, item.getString(globalObject));
                    RETURN_IF_EXCEPTION(scope, JSValue::encode(jsUndefined()));
                }
                for (unsigned i = 1; i < length; ++i) {
                    JSValue value = array->getIndex(globalObject, i);
                    if (UNLIKELY(scope.exception()))
                        return JSValue::encode(jsUndefined());
                    if (!value.isString())
                        continue;
                    impl->append(name, value.getString(globalObject));
                    RETURN_IF_EXCEPTION(scope, JSValue::encode(jsUndefined()));
                }
                RELEASE_AND_RETURN(scope, JSValue::encode(jsUndefined()));
                return JSValue::encode(jsUndefined());
            }

            impl->set(name, valueValue.getString(globalObject));
            RETURN_IF_EXCEPTION(scope, JSValue::encode(jsUndefined()));
            return JSValue::encode(jsUndefined());
        }
    }

    return JSValue::encode(jsUndefined());
}

JSC_DEFINE_CUSTOM_GETTER(noop_getter, (JSGlobalObject*, EncodedJSValue, PropertyName))
{
    return JSC::JSValue::encode(JSC::jsUndefined());
}

JSC_DEFINE_CUSTOM_SETTER(noop_setter,
    (JSC::JSGlobalObject*, JSC::EncodedJSValue,
        JSC::EncodedJSValue, JSC::PropertyName))
{
    return true;
}

static NeverDestroyed<const String> pathToFileURLString(MAKE_STATIC_STRING_IMPL("pathToFileURL"));
static NeverDestroyed<const String> fileURLToPathString(MAKE_STATIC_STRING_IMPL("fileURLToPath"));

enum ReadableStreamTag : int32_t {
    Invalid = -1,

    /// ReadableStreamDefaultController or ReadableByteStreamController
    JavaScript = 0,

    /// ReadableByteStreamController
    /// but with a BlobLoader
    /// we can skip the BlobLoader and just use the underlying Blob
    Blob = 1,

    /// ReadableByteStreamController
    /// but with a FileLoader
    /// we can skip the FileLoader and just use the underlying File
    File = 2,

    /// This is a direct readable stream
    /// That means we can turn it into whatever we want
    Direct = 3,

    // This is an ambiguous stream of bytes
    Bytes = 4,
};

JSC_DEFINE_HOST_FUNCTION(jsReceiveMessageOnPort, (JSGlobalObject * lexicalGlobalObject, CallFrame* callFrame))
{
    auto& vm = lexicalGlobalObject->vm();
    auto scope = DECLARE_THROW_SCOPE(vm);

    if (callFrame->argumentCount() < 1) {
        throwTypeError(lexicalGlobalObject, scope, "receiveMessageOnPort needs 1 argument"_s);
        return JSC::JSValue::encode(JSC::JSValue {});
    }

    auto port = callFrame->argument(0);

    if (!port.isObject()) {
        throwTypeError(lexicalGlobalObject, scope, "the \"port\" argument must be a MessagePort instance"_s);
        return JSC::JSValue::encode(jsUndefined());
    }

    if (auto* messagePort = jsDynamicCast<JSMessagePort*>(port)) {
        return JSC::JSValue::encode(messagePort->wrapped().tryTakeMessage(lexicalGlobalObject));
    } else if (auto* broadcastChannel = jsDynamicCast<JSBroadcastChannel*>(port)) {
        // TODO: support broadcast channels
        return JSC::JSValue::encode(jsUndefined());
    }

    throwTypeError(lexicalGlobalObject, scope, "the \"port\" argument must be a MessagePort instance"_s);
    return JSC::JSValue::encode(jsUndefined());
}

// we're trying out a new way to do this lazy loading
// this is $lazy() in js code
JSC_DEFINE_HOST_FUNCTION(functionLazyLoad,
    (JSC::JSGlobalObject * lexicalGlobalObject, JSC::CallFrame* callFrame))
{

    Zig::GlobalObject* globalObject = reinterpret_cast<Zig::GlobalObject*>(lexicalGlobalObject);
    auto scope = DECLARE_THROW_SCOPE(globalObject->vm());
    VM& vm = globalObject->vm();

    switch (callFrame->argumentCount()) {
    case 0: {
        JSC::throwTypeError(globalObject, scope, "$lazy needs 1 argument (a string)"_s);
        scope.release();
        return JSC::JSValue::encode(JSC::JSValue {});
    }
    default: {
        JSC::JSValue moduleName = callFrame->argument(0);
        if (moduleName.isNumber()) {
            switch (moduleName.toInt32(globalObject)) {
            case 0: {
                JSC::throwTypeError(globalObject, scope, "$lazy expects a string"_s);
                scope.release();
                return JSC::JSValue::encode(JSC::JSValue {});
            }

            case ReadableStreamTag::Blob: {
                return ByteBlob__JSReadableStreamSource__load(globalObject);
            }
            case ReadableStreamTag::File: {
                return FileReader__JSReadableStreamSource__load(globalObject);
            }
            case ReadableStreamTag::Bytes: {
                return ByteStream__JSReadableStreamSource__load(globalObject);
            }

            default: {
                auto scope = DECLARE_THROW_SCOPE(globalObject->vm());
                JSC::throwTypeError(globalObject, scope, "$lazy expects a string"_s);
                scope.release();
                return JSC::JSValue::encode(JSC::JSValue {});
            }
            }
        }

        auto string = moduleName.toWTFString(globalObject);
        if (string.isNull()) {
            JSC::throwTypeError(globalObject, scope, "$lazy expects a string"_s);
            scope.release();
            return JSC::JSValue::encode(JSC::JSValue {});
        }

        if (string == "sqlite"_s) {
            return JSC::JSValue::encode(JSSQLStatementConstructor::create(vm, globalObject, JSSQLStatementConstructor::createStructure(vm, globalObject, globalObject->m_functionPrototype.get())));
        }

        if (string == "http"_s) {
            auto* obj = constructEmptyObject(globalObject);
            obj->putDirect(
                vm, JSC::PropertyName(JSC::Identifier::fromString(vm, "setHeader"_s)),
                JSC::JSFunction::create(vm, globalObject, 3, "setHeader"_s, jsHTTPSetHeader, ImplementationVisibility::Public), NoIntrinsic);
            obj->putDirect(
                vm, JSC::PropertyName(JSC::Identifier::fromString(vm, "getHeader"_s)),
                JSC::JSFunction::create(vm, globalObject, 2, "getHeader"_s, jsHTTPGetHeader, ImplementationVisibility::Public), NoIntrinsic);
            return JSC::JSValue::encode(obj);
        }

        if (string == "worker_threads"_s) {

            JSValue workerData = jsUndefined();
            JSValue threadId = jsNumber(0);

            if (auto* worker = WebWorker__getParentWorker(globalObject->bunVM())) {
                auto& options = worker->options();
                if (worker && options.bun.data) {
                    auto ports = MessagePort::entanglePorts(*ScriptExecutionContext::getScriptExecutionContext(worker->clientIdentifier()), WTFMove(options.bun.dataMessagePorts));
                    RefPtr<WebCore::SerializedScriptValue> serialized = WTFMove(options.bun.data);
                    JSValue deserialized = serialized->deserialize(*globalObject, globalObject, WTFMove(ports));
                    RETURN_IF_EXCEPTION(scope, {});
                    workerData = deserialized;
                }

                threadId = jsNumber(worker->clientIdentifier());
            }

            JSArray* array = constructEmptyArray(globalObject, nullptr);
            array->push(globalObject, workerData);
            array->push(globalObject, threadId);
            array->push(globalObject, JSFunction::create(vm, globalObject, 1, "receiveMessageOnPort"_s, jsReceiveMessageOnPort, ImplementationVisibility::Public, NoIntrinsic));

            return JSC::JSValue::encode(array);
        }

        if (string == "pathToFileURL"_s) {
            return JSValue::encode(
                JSFunction::create(vm, globalObject, 1, pathToFileURLString, functionPathToFileURL, ImplementationVisibility::Public, NoIntrinsic));
        }

        if (string == "fileURLToPath"_s) {
            return JSValue::encode(
                JSFunction::create(vm, globalObject, 1, fileURLToPathString, functionFileURLToPath, ImplementationVisibility::Public, NoIntrinsic));
        }

        if (string == "bun:stream"_s) {
            auto* obj = constructEmptyObject(globalObject);
            obj->putDirect(vm, JSC::PropertyName(JSC::Identifier::fromString(vm, "BufferList"_s)), reinterpret_cast<Zig::GlobalObject*>(globalObject)->JSBufferList(), 0);
            obj->putDirect(vm, JSC::PropertyName(JSC::Identifier::fromString(vm, "ReadableState"_s)), reinterpret_cast<Zig::GlobalObject*>(globalObject)->JSReadableState(), 0);
            obj->putDirect(
                vm, JSC::PropertyName(JSC::Identifier::fromString(vm, "maybeReadMore"_s)),
                JSC::JSFunction::create(vm, globalObject, 0, "maybeReadMore"_s, jsReadable_maybeReadMore, ImplementationVisibility::Public), 0);
            obj->putDirect(
                vm, JSC::PropertyName(JSC::Identifier::fromString(vm, "resume"_s)),
                JSC::JSFunction::create(vm, globalObject, 0, "resume"_s, jsReadable_resume, ImplementationVisibility::Public), 0);
            obj->putDirect(
                vm, JSC::PropertyName(JSC::Identifier::fromString(vm, "emitReadable"_s)),
                JSC::JSFunction::create(vm, globalObject, 0, "emitReadable"_s, jsReadable_emitReadable, ImplementationVisibility::Public), 0);
            obj->putDirect(
                vm, JSC::PropertyName(JSC::Identifier::fromString(vm, "onEofChunk"_s)),
                JSC::JSFunction::create(vm, globalObject, 0, "onEofChunk"_s, jsReadable_onEofChunk, ImplementationVisibility::Public), 0);
            return JSValue::encode(obj);
        }
        if (string == "events"_s) {
            return JSValue::encode(WebCore::JSEventEmitter::getConstructor(vm, globalObject));
        }

        if (string == "internal/crypto"_s) {
            // auto sourceOrigin = callFrame->callerSourceOrigin(vm).url();
            // bool isBuiltin = sourceOrigin.protocolIs("builtin"_s);
            // if (!isBuiltin) {
            //     return JSC::JSValue::encode(JSC::jsUndefined());
            // }
            auto* obj = constructEmptyObject(globalObject);
            obj->putDirect(
                vm, JSC::PropertyName(JSC::Identifier::fromString(vm, "symmetricKeySize"_s)), JSC::JSFunction::create(vm, globalObject, 1, "symmetricKeySize"_s, KeyObject__SymmetricKeySize, ImplementationVisibility::Public, NoIntrinsic), 0);
            obj->putDirect(
                vm, JSC::PropertyName(JSC::Identifier::fromString(vm, "asymmetricKeyType"_s)), JSC::JSFunction::create(vm, globalObject, 1, "asymmetricKeyType"_s, KeyObject__AsymmetricKeyType, ImplementationVisibility::Public, NoIntrinsic), 0);
            obj->putDirect(
                vm, JSC::PropertyName(JSC::Identifier::fromString(vm, "asymmetricKeyDetails"_s)), JSC::JSFunction::create(vm, globalObject, 1, "asymmetricKeyDetails"_s, KeyObject_AsymmetricKeyDetails, ImplementationVisibility::Public, NoIntrinsic), 0);
            obj->putDirect(
                vm, JSC::PropertyName(JSC::Identifier::fromString(vm, "equals"_s)), JSC::JSFunction::create(vm, globalObject, 2, "equals"_s, KeyObject__Equals, ImplementationVisibility::Public, NoIntrinsic), 0);
            obj->putDirect(
                vm, JSC::PropertyName(JSC::Identifier::fromString(vm, "exports"_s)), JSC::JSFunction::create(vm, globalObject, 2, "exports"_s, KeyObject__Exports, ImplementationVisibility::Public, NoIntrinsic), 0);

            obj->putDirect(
                vm, JSC::PropertyName(JSC::Identifier::fromString(vm, "createSecretKey"_s)), JSC::JSFunction::create(vm, globalObject, 1, "createSecretKey"_s, KeyObject__createSecretKey, ImplementationVisibility::Public, NoIntrinsic), 0);

            obj->putDirect(
                vm, JSC::PropertyName(JSC::Identifier::fromString(vm, "createPublicKey"_s)), JSC::JSFunction::create(vm, globalObject, 1, "createPublicKey"_s, KeyObject__createPublicKey, ImplementationVisibility::Public, NoIntrinsic), 0);

            obj->putDirect(
                vm, JSC::PropertyName(JSC::Identifier::fromString(vm, "createPrivateKey"_s)), JSC::JSFunction::create(vm, globalObject, 1, "createPrivateKey"_s, KeyObject__createPrivateKey, ImplementationVisibility::Public, NoIntrinsic), 0);

            obj->putDirect(vm, JSC::PropertyName(JSC::Identifier::fromString(vm, "generateKeySync"_s)), JSC::JSFunction::create(vm, globalObject, 2, "generateKeySync"_s, KeyObject__generateKeySync, ImplementationVisibility::Public, NoIntrinsic), 0);

            obj->putDirect(vm, JSC::PropertyName(JSC::Identifier::fromString(vm, "generateKeyPairSync"_s)), JSC::JSFunction::create(vm, globalObject, 2, "generateKeyPairSync"_s, KeyObject__generateKeyPairSync, ImplementationVisibility::Public, NoIntrinsic), 0);

            return JSValue::encode(obj);
        }

        if (string == "internal/tls"_s) {
            auto* obj = constructEmptyObject(globalObject);

            auto sourceOrigin = callFrame->callerSourceOrigin(vm).url();
            // expose for tests in debug mode only
            // #ifndef BUN_DEBUG
            //             bool isBuiltin = sourceOrigin.protocolIs("builtin"_s);
            //             if (!isBuiltin) {
            //                 return JSC::JSValue::encode(JSC::jsUndefined());
            //             }
            // #endif
            struct us_cert_string_t* out;
            auto size = us_raw_root_certs(&out);
            if (size < 0) {
                return JSValue::encode(JSC::jsUndefined());
            }
            auto rootCertificates = JSC::JSArray::create(vm, globalObject->arrayStructureForIndexingTypeDuringAllocation(JSC::ArrayWithContiguous), size);
            for (auto i = 0; i < size; i++) {
                auto raw = out[i];
                auto str = WTF::String::fromUTF8(raw.str, raw.len);
                rootCertificates->putDirectIndex(globalObject, i, JSC::jsString(vm, str));
            }
            obj->putDirect(
                vm, JSC::PropertyName(JSC::Identifier::fromString(vm, "rootCertificates"_s)), rootCertificates, 0);

            obj->putDirect(
                vm, JSC::PropertyName(JSC::Identifier::fromString(vm, "canonicalizeIP"_s)), JSC::JSFunction::create(vm, globalObject, 1, "canonicalizeIP"_s, Bun__canonicalizeIP, ImplementationVisibility::Public, NoIntrinsic), 0);
            return JSValue::encode(obj);
        }

        if (string == "vm"_s) {
            auto* obj = constructEmptyObject(globalObject);
            obj->putDirect(
                vm, JSC::PropertyName(JSC::Identifier::fromString(vm, "Script"_s)),
                reinterpret_cast<Zig::GlobalObject*>(globalObject)->NodeVMScript(), 0);
            obj->putDirect(
                vm, JSC::PropertyName(JSC::Identifier::fromString(vm, "createContext"_s)),
                JSC::JSFunction::create(vm, globalObject, 0, "createContext"_s, vmModule_createContext, ImplementationVisibility::Public), 0);
            obj->putDirect(
                vm, JSC::PropertyName(JSC::Identifier::fromString(vm, "isContext"_s)),
                JSC::JSFunction::create(vm, globalObject, 0, "isContext"_s, vmModule_isContext, ImplementationVisibility::Public), 0);
            obj->putDirect(
                vm, JSC::PropertyName(JSC::Identifier::fromString(vm, "runInNewContext"_s)),
                JSC::JSFunction::create(vm, globalObject, 0, "runInNewContext"_s, vmModuleRunInNewContext, ImplementationVisibility::Public), 0);

            obj->putDirect(
                vm, JSC::PropertyName(JSC::Identifier::fromString(vm, "runInThisContext"_s)),
                JSC::JSFunction::create(vm, globalObject, 0, "runInThisContext"_s, vmModuleRunInThisContext, ImplementationVisibility::Public), 0);
            return JSValue::encode(obj);
        }

        if (string == "async_hooks"_s) {
            auto* obj = constructEmptyObject(globalObject);
            obj->putDirect(
                vm, JSC::PropertyName(JSC::Identifier::fromString(vm, "setAsyncHooksEnabled"_s)),
                JSC::JSFunction::create(vm, globalObject, 0, "setAsyncHooksEnabled"_s, asyncHooksSetEnabled, ImplementationVisibility::Public), 0);

            obj->putDirect(
                vm, JSC::PropertyName(JSC::Identifier::fromString(vm, "cleanupLater"_s)),
                JSC::JSFunction::create(vm, globalObject, 0, "cleanupLater"_s, asyncHooksCleanupLater, ImplementationVisibility::Public), 0);
            return JSValue::encode(obj);
        }

        if (string == "tty"_s) {
            auto* obj = constructEmptyObject(globalObject);

            obj->putDirect(vm, PropertyName(Identifier::fromString(vm, "ttySetMode"_s)), JSFunction::create(vm, globalObject, 0, "ttySetMode"_s, jsTTYSetMode, ImplementationVisibility::Public), 1);

            obj->putDirect(vm, PropertyName(Identifier::fromString(vm, "isatty"_s)), JSFunction::create(vm, globalObject, 0, "isatty"_s, jsFunctionTty_isatty, ImplementationVisibility::Public), 1);

            obj->putDirect(vm, PropertyName(Identifier::fromString(vm, "getWindowSize"_s)), JSFunction::create(vm, globalObject, 0, "getWindowSize"_s, Bun::Process_functionInternalGetWindowSize, ImplementationVisibility::Public), 2);

            return JSValue::encode(obj);
        }

        if (UNLIKELY(string == "noop"_s)) {
            auto* obj = constructEmptyObject(globalObject);
            obj->putDirectCustomAccessor(vm, JSC::PropertyName(JSC::Identifier::fromString(vm, "getterSetter"_s)), JSC::CustomGetterSetter::create(vm, noop_getter, noop_setter), 0);
            Zig::JSFFIFunction* function = Zig::JSFFIFunction::create(vm, reinterpret_cast<Zig::GlobalObject*>(globalObject), 0, String(), functionNoop, JSC::NoIntrinsic);
            obj->putDirect(vm, JSC::PropertyName(JSC::Identifier::fromString(vm, "function"_s)), function, 0);
            obj->putDirectNativeFunction(vm, globalObject, JSC::Identifier::fromString(vm, "functionRegular"_s), 1, functionNoop, ImplementationVisibility::Public, NoIntrinsic, PropertyAttribute::DontDelete | PropertyAttribute::ReadOnly);
            obj->putDirectNativeFunction(vm, globalObject, JSC::Identifier::fromString(vm, "callback"_s), 1, functionCallback, ImplementationVisibility::Public, NoIntrinsic, PropertyAttribute::DontDelete | PropertyAttribute::ReadOnly);
            return JSC::JSValue::encode(obj);
        }

        return JSC::JSValue::encode(JSC::jsUndefined());

        break;
    }
    }
}

static inline JSC::EncodedJSValue jsFunctionAddEventListenerBody(JSC::JSGlobalObject* lexicalGlobalObject, JSC::CallFrame* callFrame, Zig::GlobalObject* castedThis)
{
    auto& vm = JSC::getVM(lexicalGlobalObject);
    auto throwScope = DECLARE_THROW_SCOPE(vm);
    UNUSED_PARAM(throwScope);
    UNUSED_PARAM(callFrame);
    auto& impl = castedThis->globalEventScope;
    if (UNLIKELY(callFrame->argumentCount() < 2))
        return throwVMError(lexicalGlobalObject, throwScope, createNotEnoughArgumentsError(lexicalGlobalObject));
    EnsureStillAliveScope argument0 = callFrame->uncheckedArgument(0);
    auto type = convert<IDLAtomStringAdaptor<IDLDOMString>>(*lexicalGlobalObject, argument0.value());
    RETURN_IF_EXCEPTION(throwScope, encodedJSValue());
    EnsureStillAliveScope argument1 = callFrame->uncheckedArgument(1);
    auto listener = convert<IDLNullable<IDLEventListener<JSEventListener>>>(*lexicalGlobalObject, argument1.value(), *castedThis, [](JSC::JSGlobalObject& lexicalGlobalObject, JSC::ThrowScope& scope) { throwArgumentMustBeObjectError(lexicalGlobalObject, scope, 1, "listener", "EventTarget", "addEventListener"); });
    RETURN_IF_EXCEPTION(throwScope, encodedJSValue());
    EnsureStillAliveScope argument2 = callFrame->argument(2);
    auto options = argument2.value().isUndefined() ? false : convert<IDLUnion<IDLDictionary<AddEventListenerOptions>, IDLBoolean>>(*lexicalGlobalObject, argument2.value());
    RETURN_IF_EXCEPTION(throwScope, encodedJSValue());
    auto result = JSValue::encode(WebCore::toJS<IDLUndefined>(*lexicalGlobalObject, throwScope, [&]() -> decltype(auto) { return impl.addEventListenerForBindings(WTFMove(type), WTFMove(listener), WTFMove(options)); }));
    RETURN_IF_EXCEPTION(throwScope, encodedJSValue());
    vm.writeBarrier(&static_cast<JSObject&>(*castedThis), argument1.value());
    return result;
}

JSC_DEFINE_HOST_FUNCTION(jsFunctionAddEventListener, (JSGlobalObject * lexicalGlobalObject, CallFrame* callFrame))
{
    return jsFunctionAddEventListenerBody(lexicalGlobalObject, callFrame, jsDynamicCast<Zig::GlobalObject*>(lexicalGlobalObject));
}

static inline JSC::EncodedJSValue jsFunctionRemoveEventListenerBody(JSC::JSGlobalObject* lexicalGlobalObject, JSC::CallFrame* callFrame, Zig::GlobalObject* castedThis)
{
    auto& vm = JSC::getVM(lexicalGlobalObject);
    auto throwScope = DECLARE_THROW_SCOPE(vm);
    UNUSED_PARAM(throwScope);
    UNUSED_PARAM(callFrame);
    auto& impl = castedThis->globalEventScope;
    if (UNLIKELY(callFrame->argumentCount() < 2))
        return throwVMError(lexicalGlobalObject, throwScope, createNotEnoughArgumentsError(lexicalGlobalObject));
    EnsureStillAliveScope argument0 = callFrame->uncheckedArgument(0);
    auto type = convert<IDLAtomStringAdaptor<IDLDOMString>>(*lexicalGlobalObject, argument0.value());
    RETURN_IF_EXCEPTION(throwScope, encodedJSValue());
    EnsureStillAliveScope argument1 = callFrame->uncheckedArgument(1);
    auto listener = convert<IDLNullable<IDLEventListener<JSEventListener>>>(*lexicalGlobalObject, argument1.value(), *castedThis, [](JSC::JSGlobalObject& lexicalGlobalObject, JSC::ThrowScope& scope) { throwArgumentMustBeObjectError(lexicalGlobalObject, scope, 1, "listener", "EventTarget", "removeEventListener"); });
    RETURN_IF_EXCEPTION(throwScope, encodedJSValue());
    EnsureStillAliveScope argument2 = callFrame->argument(2);
    auto options = argument2.value().isUndefined() ? false : convert<IDLUnion<IDLDictionary<EventListenerOptions>, IDLBoolean>>(*lexicalGlobalObject, argument2.value());
    RETURN_IF_EXCEPTION(throwScope, encodedJSValue());
    auto result = JSValue::encode(WebCore::toJS<IDLUndefined>(*lexicalGlobalObject, throwScope, [&]() -> decltype(auto) { return impl.removeEventListenerForBindings(WTFMove(type), WTFMove(listener), WTFMove(options)); }));
    RETURN_IF_EXCEPTION(throwScope, encodedJSValue());
    vm.writeBarrier(&static_cast<JSObject&>(*castedThis), argument1.value());
    return result;
}

JSC_DEFINE_HOST_FUNCTION(jsFunctionRemoveEventListener, (JSGlobalObject * lexicalGlobalObject, CallFrame* callFrame))
{
    return jsFunctionRemoveEventListenerBody(lexicalGlobalObject, callFrame, jsDynamicCast<Zig::GlobalObject*>(lexicalGlobalObject));
<<<<<<< HEAD
}

static inline JSC::EncodedJSValue jsFunctionDispatchEventBody(JSC::JSGlobalObject* lexicalGlobalObject, JSC::CallFrame* callFrame, Zig::GlobalObject* castedThis)
=======
}

static inline JSC::EncodedJSValue jsFunctionDispatchEventBody(JSC::JSGlobalObject* lexicalGlobalObject, JSC::CallFrame* callFrame, Zig::GlobalObject* castedThis)
{
    auto& vm = JSC::getVM(lexicalGlobalObject);
    auto throwScope = DECLARE_THROW_SCOPE(vm);
    UNUSED_PARAM(throwScope);
    UNUSED_PARAM(callFrame);
    auto& impl = castedThis->globalEventScope;
    if (UNLIKELY(callFrame->argumentCount() < 1))
        return throwVMError(lexicalGlobalObject, throwScope, createNotEnoughArgumentsError(lexicalGlobalObject));
    EnsureStillAliveScope argument0 = callFrame->uncheckedArgument(0);
    auto event = convert<IDLInterface<Event>>(*lexicalGlobalObject, argument0.value(), [](JSC::JSGlobalObject& lexicalGlobalObject, JSC::ThrowScope& scope) { throwArgumentTypeError(lexicalGlobalObject, scope, 0, "event", "EventTarget", "dispatchEvent", "Event"); });
    RETURN_IF_EXCEPTION(throwScope, encodedJSValue());
    RELEASE_AND_RETURN(throwScope, JSValue::encode(WebCore::toJS<IDLBoolean>(*lexicalGlobalObject, throwScope, impl.dispatchEventForBindings(*event))));
}

JSC_DEFINE_HOST_FUNCTION(jsFunctionDispatchEvent, (JSGlobalObject * lexicalGlobalObject, CallFrame* callFrame))
{
    return jsFunctionDispatchEventBody(lexicalGlobalObject, callFrame, jsDynamicCast<Zig::GlobalObject*>(lexicalGlobalObject));
}

static inline JSValue jsServiceWorkerGlobalScope_ByteLengthQueuingStrategyConstructorGetter(JSGlobalObject& lexicalGlobalObject, Zig::GlobalObject& thisObject)
{
    UNUSED_PARAM(lexicalGlobalObject);
    return JSByteLengthQueuingStrategy::getConstructor(JSC::getVM(&lexicalGlobalObject), &thisObject);
}

JSC_DEFINE_CUSTOM_GETTER(jsServiceWorkerGlobalScope_ByteLengthQueuingStrategyConstructor, (JSGlobalObject * lexicalGlobalObject, JSC::EncodedJSValue thisValue, PropertyName attributeName))
{
    return IDLAttribute<Zig::GlobalObject>::get<jsServiceWorkerGlobalScope_ByteLengthQueuingStrategyConstructorGetter>(*lexicalGlobalObject, thisValue, attributeName);
}

static inline JSValue jsServiceWorkerGlobalScope_CountQueuingStrategyConstructorGetter(JSGlobalObject& lexicalGlobalObject, Zig::GlobalObject& thisObject)
{
    UNUSED_PARAM(lexicalGlobalObject);
    return JSCountQueuingStrategy::getConstructor(JSC::getVM(&lexicalGlobalObject), &thisObject);
}

JSC_DEFINE_CUSTOM_GETTER(jsServiceWorkerGlobalScope_CountQueuingStrategyConstructor, (JSGlobalObject * lexicalGlobalObject, JSC::EncodedJSValue thisValue, PropertyName attributeName))
{
    return IDLAttribute<Zig::GlobalObject>::get<jsServiceWorkerGlobalScope_CountQueuingStrategyConstructorGetter>(*lexicalGlobalObject, thisValue, attributeName);
}

static inline JSValue jsServiceWorkerGlobalScope_ReadableByteStreamControllerConstructorGetter(JSGlobalObject& lexicalGlobalObject, Zig::GlobalObject& thisObject)
{
    UNUSED_PARAM(lexicalGlobalObject);
    return JSReadableByteStreamController::getConstructor(JSC::getVM(&lexicalGlobalObject), &thisObject);
}

JSC_DEFINE_CUSTOM_GETTER(jsServiceWorkerGlobalScope_ReadableByteStreamControllerConstructor, (JSGlobalObject * lexicalGlobalObject, JSC::EncodedJSValue thisValue, PropertyName attributeName))
{
    return IDLAttribute<Zig::GlobalObject>::get<jsServiceWorkerGlobalScope_ReadableByteStreamControllerConstructorGetter>(*lexicalGlobalObject, thisValue, attributeName);
}

static inline JSValue jsServiceWorkerGlobalScope_ReadableStreamConstructorGetter(JSGlobalObject& lexicalGlobalObject, Zig::GlobalObject& thisObject)
{
    UNUSED_PARAM(lexicalGlobalObject);
    return JSReadableStream::getConstructor(JSC::getVM(&lexicalGlobalObject), &thisObject);
}

JSC_DEFINE_CUSTOM_GETTER(jsServiceWorkerGlobalScope_ReadableStreamConstructor, (JSGlobalObject * lexicalGlobalObject, JSC::EncodedJSValue thisValue, PropertyName attributeName))
{
    return IDLAttribute<Zig::GlobalObject>::get<jsServiceWorkerGlobalScope_ReadableStreamConstructorGetter>(*lexicalGlobalObject, thisValue, attributeName);
}

static inline JSValue jsServiceWorkerGlobalScope_ReadableStreamBYOBReaderConstructorGetter(JSGlobalObject& lexicalGlobalObject, Zig::GlobalObject& thisObject)
{
    UNUSED_PARAM(lexicalGlobalObject);
    return JSReadableStreamBYOBReader::getConstructor(JSC::getVM(&lexicalGlobalObject), &thisObject);
}

JSC_DEFINE_CUSTOM_GETTER(jsServiceWorkerGlobalScope_ReadableStreamBYOBReaderConstructor, (JSGlobalObject * lexicalGlobalObject, JSC::EncodedJSValue thisValue, PropertyName attributeName))
{
    return IDLAttribute<Zig::GlobalObject>::get<jsServiceWorkerGlobalScope_ReadableStreamBYOBReaderConstructorGetter>(*lexicalGlobalObject, thisValue, attributeName);
}

static inline JSValue jsServiceWorkerGlobalScope_ReadableStreamBYOBRequestConstructorGetter(JSGlobalObject& lexicalGlobalObject, Zig::GlobalObject& thisObject)
{
    UNUSED_PARAM(lexicalGlobalObject);
    return JSReadableStreamBYOBRequest::getConstructor(JSC::getVM(&lexicalGlobalObject), &thisObject);
}

JSC_DEFINE_CUSTOM_GETTER(jsServiceWorkerGlobalScope_ReadableStreamBYOBRequestConstructor, (JSGlobalObject * lexicalGlobalObject, JSC::EncodedJSValue thisValue, PropertyName attributeName))
{
    return IDLAttribute<Zig::GlobalObject>::get<jsServiceWorkerGlobalScope_ReadableStreamBYOBRequestConstructorGetter>(*lexicalGlobalObject, thisValue, attributeName);
}

static inline JSValue jsServiceWorkerGlobalScope_ReadableStreamDefaultControllerConstructorGetter(JSGlobalObject& lexicalGlobalObject, Zig::GlobalObject& thisObject)
{
    UNUSED_PARAM(lexicalGlobalObject);
    return JSReadableStreamDefaultController::getConstructor(JSC::getVM(&lexicalGlobalObject), &thisObject);
}

JSC_DEFINE_CUSTOM_GETTER(jsServiceWorkerGlobalScope_ReadableStreamDefaultControllerConstructor, (JSGlobalObject * lexicalGlobalObject, JSC::EncodedJSValue thisValue, PropertyName attributeName))
{
    return IDLAttribute<Zig::GlobalObject>::get<jsServiceWorkerGlobalScope_ReadableStreamDefaultControllerConstructorGetter>(*lexicalGlobalObject, thisValue, attributeName);
}

static inline JSValue jsServiceWorkerGlobalScope_ReadableStreamDefaultReaderConstructorGetter(JSGlobalObject& lexicalGlobalObject, Zig::GlobalObject& thisObject)
{
    UNUSED_PARAM(lexicalGlobalObject);
    return JSReadableStreamDefaultReader::getConstructor(JSC::getVM(&lexicalGlobalObject), &thisObject);
}

JSC_DEFINE_CUSTOM_GETTER(jsServiceWorkerGlobalScope_ReadableStreamDefaultReaderConstructor, (JSGlobalObject * lexicalGlobalObject, JSC::EncodedJSValue thisValue, PropertyName attributeName))
{
    return IDLAttribute<Zig::GlobalObject>::get<jsServiceWorkerGlobalScope_ReadableStreamDefaultReaderConstructorGetter>(*lexicalGlobalObject, thisValue, attributeName);
}

static inline JSValue jsServiceWorkerGlobalScope_TransformStreamConstructorGetter(JSGlobalObject& lexicalGlobalObject, Zig::GlobalObject& thisObject)
{
    UNUSED_PARAM(lexicalGlobalObject);
    return JSTransformStream::getConstructor(JSC::getVM(&lexicalGlobalObject), &thisObject);
}

JSC_DEFINE_CUSTOM_GETTER(jsServiceWorkerGlobalScope_TransformStreamConstructor, (JSGlobalObject * lexicalGlobalObject, JSC::EncodedJSValue thisValue, PropertyName attributeName))
{
    return IDLAttribute<Zig::GlobalObject>::get<jsServiceWorkerGlobalScope_TransformStreamConstructorGetter>(*lexicalGlobalObject, thisValue, attributeName);
}

static inline JSValue jsServiceWorkerGlobalScope_TransformStreamDefaultControllerConstructorGetter(JSGlobalObject& lexicalGlobalObject, Zig::GlobalObject& thisObject)
{
    UNUSED_PARAM(lexicalGlobalObject);
    return JSTransformStreamDefaultController::getConstructor(JSC::getVM(&lexicalGlobalObject), &thisObject);
}

JSC_DEFINE_CUSTOM_GETTER(jsServiceWorkerGlobalScope_TransformStreamDefaultControllerConstructor, (JSGlobalObject * lexicalGlobalObject, JSC::EncodedJSValue thisValue, PropertyName attributeName))
{
    return IDLAttribute<Zig::GlobalObject>::get<jsServiceWorkerGlobalScope_TransformStreamDefaultControllerConstructorGetter>(*lexicalGlobalObject, thisValue, attributeName);
}

static inline JSValue jsServiceWorkerGlobalScope_WritableStreamConstructorGetter(JSGlobalObject& lexicalGlobalObject, Zig::GlobalObject& thisObject)
{
    UNUSED_PARAM(lexicalGlobalObject);
    return JSWritableStream::getConstructor(JSC::getVM(&lexicalGlobalObject), &thisObject);
}

JSC_DEFINE_CUSTOM_GETTER(jsServiceWorkerGlobalScope_WritableStreamConstructor, (JSGlobalObject * lexicalGlobalObject, JSC::EncodedJSValue thisValue, PropertyName attributeName))
{
    return IDLAttribute<Zig::GlobalObject>::get<jsServiceWorkerGlobalScope_WritableStreamConstructorGetter>(*lexicalGlobalObject, thisValue, attributeName);
}

static inline JSValue jsServiceWorkerGlobalScope_WritableStreamDefaultControllerConstructorGetter(JSGlobalObject& lexicalGlobalObject, Zig::GlobalObject& thisObject)
{
    UNUSED_PARAM(lexicalGlobalObject);
    return JSWritableStreamDefaultController::getConstructor(JSC::getVM(&lexicalGlobalObject), &thisObject);
}

JSC_DEFINE_CUSTOM_GETTER(jsServiceWorkerGlobalScope_WritableStreamDefaultControllerConstructor, (JSGlobalObject * lexicalGlobalObject, JSC::EncodedJSValue thisValue, PropertyName attributeName))
{
    return IDLAttribute<Zig::GlobalObject>::get<jsServiceWorkerGlobalScope_WritableStreamDefaultControllerConstructorGetter>(*lexicalGlobalObject, thisValue, attributeName);
}

static inline JSValue jsServiceWorkerGlobalScope_WritableStreamDefaultWriterConstructorGetter(JSGlobalObject& lexicalGlobalObject, Zig::GlobalObject& thisObject)
{
    UNUSED_PARAM(lexicalGlobalObject);
    return JSWritableStreamDefaultWriter::getConstructor(JSC::getVM(&lexicalGlobalObject), &thisObject);
}

JSC_DEFINE_CUSTOM_GETTER(jsServiceWorkerGlobalScope_WritableStreamDefaultWriterConstructor, (JSGlobalObject * lexicalGlobalObject, JSC::EncodedJSValue thisValue, PropertyName attributeName))
{
    return IDLAttribute<Zig::GlobalObject>::get<jsServiceWorkerGlobalScope_WritableStreamDefaultWriterConstructorGetter>(*lexicalGlobalObject, thisValue, attributeName);
}

JSC_DEFINE_CUSTOM_GETTER(getterSubtleCryptoConstructor, (JSGlobalObject * lexicalGlobalObject, JSC::EncodedJSValue thisValue, PropertyName attributeName))
{
    Zig::GlobalObject* thisObject = JSC::jsCast<Zig::GlobalObject*>(lexicalGlobalObject);
    return JSValue::encode(
        JSSubtleCrypto::getConstructor(thisObject->vm(), thisObject));
}

JSC_DEFINE_CUSTOM_GETTER(getterCryptoKeyConstructor, (JSGlobalObject * lexicalGlobalObject, JSC::EncodedJSValue thisValue, PropertyName attributeName))
>>>>>>> 52d47c24
{
    auto& vm = JSC::getVM(lexicalGlobalObject);
    auto throwScope = DECLARE_THROW_SCOPE(vm);
    UNUSED_PARAM(throwScope);
    UNUSED_PARAM(callFrame);
    auto& impl = castedThis->globalEventScope;
    if (UNLIKELY(callFrame->argumentCount() < 1))
        return throwVMError(lexicalGlobalObject, throwScope, createNotEnoughArgumentsError(lexicalGlobalObject));
    EnsureStillAliveScope argument0 = callFrame->uncheckedArgument(0);
    auto event = convert<IDLInterface<Event>>(*lexicalGlobalObject, argument0.value(), [](JSC::JSGlobalObject& lexicalGlobalObject, JSC::ThrowScope& scope) { throwArgumentTypeError(lexicalGlobalObject, scope, 0, "event", "EventTarget", "dispatchEvent", "Event"); });
    RETURN_IF_EXCEPTION(throwScope, encodedJSValue());
    RELEASE_AND_RETURN(throwScope, JSValue::encode(WebCore::toJS<IDLBoolean>(*lexicalGlobalObject, throwScope, impl.dispatchEventForBindings(*event))));
}

JSC_DEFINE_HOST_FUNCTION(jsFunctionDispatchEvent, (JSGlobalObject * lexicalGlobalObject, CallFrame* callFrame))
{
    return jsFunctionDispatchEventBody(lexicalGlobalObject, callFrame, jsDynamicCast<Zig::GlobalObject*>(lexicalGlobalObject));
}

JSC_DEFINE_CUSTOM_GETTER(getterSubtleCrypto, (JSGlobalObject * lexicalGlobalObject, JSC::EncodedJSValue thisValue, PropertyName attributeName))
{
    return JSValue::encode(reinterpret_cast<Zig::GlobalObject*>(lexicalGlobalObject)->subtleCrypto());
}

JSC_DECLARE_HOST_FUNCTION(makeThisTypeErrorForBuiltins);
JSC_DECLARE_HOST_FUNCTION(makeGetterTypeErrorForBuiltins);
JSC_DECLARE_HOST_FUNCTION(makeDOMExceptionForBuiltins);
JSC_DECLARE_HOST_FUNCTION(createWritableStreamFromInternal);
JSC_DECLARE_HOST_FUNCTION(getInternalWritableStream);
JSC_DECLARE_HOST_FUNCTION(whenSignalAborted);
JSC_DECLARE_HOST_FUNCTION(isAbortSignal);

JSC_DEFINE_HOST_FUNCTION(jsCreateCJSImportMeta, (JSGlobalObject * globalObject, CallFrame* callFrame))
{
    return JSValue::encode(Zig::ImportMetaObject::create(globalObject, callFrame->argument(0).toString(globalObject)));
}

JSC_DEFINE_HOST_FUNCTION(makeThisTypeErrorForBuiltins, (JSGlobalObject * globalObject, CallFrame* callFrame))
{
    ASSERT(callFrame);
    ASSERT(callFrame->argumentCount() == 2);
    VM& vm = globalObject->vm();
    DeferTermination deferScope(vm);
    auto scope = DECLARE_CATCH_SCOPE(vm);

    auto interfaceName = callFrame->uncheckedArgument(0).getString(globalObject);
    scope.assertNoException();
    auto functionName = callFrame->uncheckedArgument(1).getString(globalObject);
    scope.assertNoException();
    return JSValue::encode(createTypeError(globalObject, makeThisTypeErrorMessage(interfaceName.utf8().data(), functionName.utf8().data())));
}

JSC_DEFINE_HOST_FUNCTION(makeGetterTypeErrorForBuiltins, (JSGlobalObject * globalObject, CallFrame* callFrame))
{
    ASSERT(callFrame);
    ASSERT(callFrame->argumentCount() == 2);
    VM& vm = globalObject->vm();
    DeferTermination deferScope(vm);
    auto scope = DECLARE_CATCH_SCOPE(vm);

    auto interfaceName = callFrame->uncheckedArgument(0).getString(globalObject);
    scope.assertNoException();
    auto attributeName = callFrame->uncheckedArgument(1).getString(globalObject);
    scope.assertNoException();

    auto error = static_cast<ErrorInstance*>(createTypeError(globalObject, JSC::makeDOMAttributeGetterTypeErrorMessage(interfaceName.utf8().data(), attributeName)));
    error->setNativeGetterTypeError();
    return JSValue::encode(error);
}

JSC_DEFINE_HOST_FUNCTION(makeDOMExceptionForBuiltins, (JSGlobalObject * globalObject, CallFrame* callFrame))
{
    ASSERT(callFrame);
    ASSERT(callFrame->argumentCount() == 2);

    auto& vm = globalObject->vm();
    DeferTermination deferScope(vm);
    auto scope = DECLARE_CATCH_SCOPE(vm);

    auto codeValue = callFrame->uncheckedArgument(0).getString(globalObject);
    scope.assertNoException();

    auto message = callFrame->uncheckedArgument(1).getString(globalObject);
    scope.assertNoException();

    ExceptionCode code { TypeError };
    if (codeValue == "AbortError"_s)
        code = AbortError;
    auto value = createDOMException(globalObject, code, message);

    EXCEPTION_ASSERT(!scope.exception() || vm.hasPendingTerminationException());

    return JSValue::encode(value);
}

JSC_DEFINE_HOST_FUNCTION(getInternalWritableStream, (JSGlobalObject*, CallFrame* callFrame))
{
    ASSERT(callFrame);
    ASSERT(callFrame->argumentCount() == 1);

    auto* writableStream = jsDynamicCast<JSWritableStream*>(callFrame->uncheckedArgument(0));
    if (UNLIKELY(!writableStream))
        return JSValue::encode(jsUndefined());
    return JSValue::encode(writableStream->wrapped().internalWritableStream());
}

JSC_DEFINE_HOST_FUNCTION(createWritableStreamFromInternal, (JSGlobalObject * globalObject, CallFrame* callFrame))
{
    ASSERT(callFrame);
    ASSERT(callFrame->argumentCount() == 1);
    ASSERT(callFrame->uncheckedArgument(0).isObject());

    auto* jsDOMGlobalObject = JSC::jsCast<JSDOMGlobalObject*>(globalObject);
    auto internalWritableStream = InternalWritableStream::fromObject(*jsDOMGlobalObject, *callFrame->uncheckedArgument(0).toObject(globalObject));
    return JSValue::encode(toJSNewlyCreated(globalObject, jsDOMGlobalObject, WritableStream::create(WTFMove(internalWritableStream))));
}

JSC_DEFINE_HOST_FUNCTION(whenSignalAborted, (JSGlobalObject * globalObject, CallFrame* callFrame))
{
    ASSERT(callFrame);
    ASSERT(callFrame->argumentCount() == 2);

    auto& vm = globalObject->vm();
    auto* abortSignal = jsDynamicCast<JSAbortSignal*>(callFrame->uncheckedArgument(0));
    if (UNLIKELY(!abortSignal))
        return JSValue::encode(JSValue(JSC::JSValue::JSFalse));

    Ref<AbortAlgorithm> abortAlgorithm = JSAbortAlgorithm::create(vm, callFrame->uncheckedArgument(1).getObject());

    bool result = WebCore::AbortSignal::whenSignalAborted(abortSignal->wrapped(), WTFMove(abortAlgorithm));
    return JSValue::encode(result ? JSValue(JSC::JSValue::JSTrue) : JSValue(JSC::JSValue::JSFalse));
}

JSC_DEFINE_HOST_FUNCTION(isAbortSignal, (JSGlobalObject*, CallFrame* callFrame))
{
    ASSERT(callFrame->argumentCount() == 1);
    return JSValue::encode(jsBoolean(callFrame->uncheckedArgument(0).inherits<JSAbortSignal>()));
}

extern "C" void ReadableStream__cancel(JSC__JSValue possibleReadableStream, Zig::GlobalObject* globalObject);
extern "C" void ReadableStream__cancel(JSC__JSValue possibleReadableStream, Zig::GlobalObject* globalObject)
{
    auto* readableStream = jsDynamicCast<JSReadableStream*>(JSC::JSValue::decode(possibleReadableStream));
    if (UNLIKELY(!readableStream))
        return;

    if (!ReadableStream(*globalObject, *readableStream).isLocked()) {
        return;
    }

    WebCore::Exception exception { AbortError };
    ReadableStream(*globalObject, *readableStream).cancel(exception);
}

extern "C" void ReadableStream__detach(JSC__JSValue possibleReadableStream, Zig::GlobalObject* globalObject);
extern "C" void ReadableStream__detach(JSC__JSValue possibleReadableStream, Zig::GlobalObject* globalObject)
{
    auto* readableStream = jsDynamicCast<JSReadableStream*>(JSC::JSValue::decode(possibleReadableStream));
    if (UNLIKELY(!readableStream))
        return;
    auto& vm = globalObject->vm();
    auto clientData = WebCore::clientData(vm);
    readableStream->putDirect(vm, clientData->builtinNames().bunNativePtrPrivateName(), JSC::jsUndefined(), 0);
    readableStream->putDirect(vm, clientData->builtinNames().bunNativeTypePrivateName(), JSC::jsUndefined(), 0);
}
extern "C" bool ReadableStream__isDisturbed(JSC__JSValue possibleReadableStream, Zig::GlobalObject* globalObject);
extern "C" bool ReadableStream__isDisturbed(JSC__JSValue possibleReadableStream, Zig::GlobalObject* globalObject)
{
    ASSERT(globalObject);
    return ReadableStream::isDisturbed(globalObject, jsDynamicCast<WebCore::JSReadableStream*>(JSC::JSValue::decode(possibleReadableStream)));
}

extern "C" bool ReadableStream__isLocked(JSC__JSValue possibleReadableStream, Zig::GlobalObject* globalObject);
extern "C" bool ReadableStream__isLocked(JSC__JSValue possibleReadableStream, Zig::GlobalObject* globalObject)
{
    ASSERT(globalObject);
    WebCore::JSReadableStream* stream = jsDynamicCast<WebCore::JSReadableStream*>(JSValue::decode(possibleReadableStream));
    return stream != nullptr && ReadableStream::isLocked(globalObject, stream);
}

extern "C" int32_t ReadableStreamTag__tagged(Zig::GlobalObject* globalObject, JSC__JSValue possibleReadableStream, JSValue* ptr);
extern "C" int32_t ReadableStreamTag__tagged(Zig::GlobalObject* globalObject, JSC__JSValue possibleReadableStream, JSValue* ptr)
{
    ASSERT(globalObject);
    JSC::JSObject* object = JSValue::decode(possibleReadableStream).getObject();
    if (!object || !object->inherits<JSReadableStream>()) {
        *ptr = JSC::JSValue();
        return -1;
    }

    auto* readableStream = jsCast<JSReadableStream*>(object);
    auto& vm = globalObject->vm();
    auto& builtinNames = WebCore::clientData(vm)->builtinNames();
    int32_t num = 0;
    if (JSValue numberValue = readableStream->getDirect(vm, builtinNames.bunNativeTypePrivateName())) {
        num = numberValue.toInt32(globalObject);
    }

    // If this type is outside the expected range, it means something is wrong.
    if (UNLIKELY(!(num > 0 && num < 5))) {
        *ptr = JSC::JSValue();
        return 0;
    }

    *ptr = readableStream->getDirect(vm, builtinNames.bunNativePtrPrivateName());
    return num;
}

extern "C" JSC__JSValue ReadableStream__consume(Zig::GlobalObject* globalObject, JSC__JSValue stream, JSC__JSValue nativeType, JSC__JSValue nativePtr);
extern "C" JSC__JSValue ReadableStream__consume(Zig::GlobalObject* globalObject, JSC__JSValue stream, JSC__JSValue nativeType, JSC__JSValue nativePtr)
{
    ASSERT(globalObject);

    auto& vm = globalObject->vm();
    auto scope = DECLARE_CATCH_SCOPE(vm);

    auto clientData = WebCore::clientData(vm);
    auto& builtinNames = WebCore::builtinNames(vm);

    auto function = globalObject->getDirect(vm, builtinNames.consumeReadableStreamPrivateName()).getObject();
    JSC::MarkedArgumentBuffer arguments = JSC::MarkedArgumentBuffer();
    arguments.append(JSValue::decode(nativePtr));
    arguments.append(JSValue::decode(nativeType));
    arguments.append(JSValue::decode(stream));

    auto callData = JSC::getCallData(function);
    return JSC::JSValue::encode(call(globalObject, function, callData, JSC::jsUndefined(), arguments));
}

extern "C" JSC__JSValue ZigGlobalObject__createNativeReadableStream(Zig::GlobalObject* globalObject, JSC__JSValue nativeType, JSC__JSValue nativePtr);
extern "C" JSC__JSValue ZigGlobalObject__createNativeReadableStream(Zig::GlobalObject* globalObject, JSC__JSValue nativeType, JSC__JSValue nativePtr)
{
    auto& vm = globalObject->vm();
    auto scope = DECLARE_THROW_SCOPE(vm);

    auto clientData = WebCore::clientData(vm);
    auto& builtinNames = WebCore::builtinNames(vm);

    auto function = globalObject->getDirect(vm, builtinNames.createNativeReadableStreamPrivateName()).getObject();
    JSC::MarkedArgumentBuffer arguments = JSC::MarkedArgumentBuffer();
    arguments.append(JSValue::decode(nativeType));
    arguments.append(JSValue::decode(nativePtr));

    auto callData = JSC::getCallData(function);
    return JSC::JSValue::encode(call(globalObject, function, callData, JSC::jsUndefined(), arguments));
}

extern "C" uint64_t Bun__readOriginTimer(void*);
extern "C" double Bun__readOriginTimerStart(void*);

static inline JSC::EncodedJSValue functionPerformanceNowBody(JSGlobalObject* globalObject)
{
    auto* global = reinterpret_cast<GlobalObject*>(globalObject);
    // nanoseconds to seconds
    double time = static_cast<double>(Bun__readOriginTimer(global->bunVM()));
    double result = time / 1000000.0;

    // https://github.com/oven-sh/bun/issues/5604
    return JSValue::encode(jsDoubleNumber(result));
}

static inline EncodedJSValue functionPerformanceGetEntriesByNameBody(JSGlobalObject* globalObject) {
    auto& vm = globalObject->vm();
    auto* global = reinterpret_cast<GlobalObject*>(globalObject);
    auto* array = JSC::constructEmptyArray(globalObject, nullptr);
    return JSValue::encode(array);
}

extern "C" {
class JSPerformanceObject;
<<<<<<< HEAD
static JSC_DECLARE_HOST_FUNCTION(functionPerformanceNow);
static JSC_DECLARE_HOST_FUNCTION(functionPerformanceGetEntriesByName);
=======
JSC_DECLARE_HOST_FUNCTION(functionPerformanceNow);
>>>>>>> 52d47c24
static JSC_DECLARE_JIT_OPERATION_WITHOUT_WTF_INTERNAL(functionPerformanceNowWithoutTypeCheck, JSC::EncodedJSValue, (JSC::JSGlobalObject*, JSPerformanceObject*));
}

class JSPerformanceObject final : public JSC::JSNonFinalObject {
public:
    using Base = JSC::JSNonFinalObject;
    static JSPerformanceObject* create(JSC::VM& vm, JSDOMGlobalObject* globalObject, JSC::Structure* structure)
    {
        JSPerformanceObject* ptr = new (NotNull, JSC::allocateCell<JSPerformanceObject>(vm)) JSPerformanceObject(vm, globalObject, structure);
        ptr->finishCreation(vm);
        return ptr;
    }

    DECLARE_INFO;
    template<typename CellType, JSC::SubspaceAccess>
    static JSC::GCClient::IsoSubspace* subspaceFor(JSC::VM& vm)
    {
        STATIC_ASSERT_ISO_SUBSPACE_SHARABLE(JSPerformanceObject, Base);
        return &vm.plainObjectSpace();
    }
    static JSC::Structure* createStructure(JSC::VM& vm, JSC::JSGlobalObject* globalObject, JSC::JSValue prototype)
    {
        return JSC::Structure::create(vm, globalObject, prototype, JSC::TypeInfo(JSC::ObjectType, StructureFlags), info());
    }

private:
    JSPerformanceObject(JSC::VM& vm, JSC::JSGlobalObject*, JSC::Structure* structure)
        : JSC::JSNonFinalObject(vm, structure)
    {
    }

    void finishCreation(JSC::VM& vm)
    {
        Base::finishCreation(vm);
        static const JSC::DOMJIT::Signature DOMJITSignatureForPerformanceNow(
            functionPerformanceNowWithoutTypeCheck,
            JSPerformanceObject::info(),
            JSC::DOMJIT::Effect::forWriteKinds(DFG::AbstractHeapKind::SideState),
            SpecDoubleReal);

        JSFunction* now = JSFunction::create(
            vm,
            globalObject(),
            0,
            String("now"_s),
            functionPerformanceNow, ImplementationVisibility::Public, NoIntrinsic, functionPerformanceNow,
            &DOMJITSignatureForPerformanceNow);
        this->putDirect(vm, JSC::Identifier::fromString(vm, "now"_s), now, 0);

        JSFunction* noopNotImplemented = JSFunction::create(
            vm,
            globalObject(),
            0,
            String("noopNotImplemented"_s),
            functionNoop, ImplementationVisibility::Public, NoIntrinsic, functionNoop,
            nullptr);

        this->putDirect(vm, JSC::Identifier::fromString(vm, "mark"_s), noopNotImplemented, 0);
        this->putDirect(vm, JSC::Identifier::fromString(vm, "markResourceTiming"_s), noopNotImplemented, 0);
        this->putDirect(vm, JSC::Identifier::fromString(vm, "measure"_s), noopNotImplemented, 0);

        // this is a stub impl for getEntriesByName(https://github.com/oven-sh/bun/issues/6537)
        JSFunction* getEntriesByName = JSFunction::create(
            vm, globalObject(), 0, String("getEntriesByName"_s), functionPerformanceGetEntriesByName, ImplementationVisibility::Public, NoIntrinsic, functionPerformanceGetEntriesByName, nullptr);
        this->putDirect(vm, JSC::Identifier::fromString(vm, "getEntriesByName"_s), getEntriesByName, 0);
        this->putDirect(
            vm,
            JSC::Identifier::fromString(vm, "timeOrigin"_s),
            jsNumber(Bun__readOriginTimerStart(reinterpret_cast<Zig::GlobalObject*>(this->globalObject())->bunVM())),
            PropertyAttribute::ReadOnly | 0);
    }
};
const ClassInfo JSPerformanceObject::s_info = { "Performance"_s, &Base::s_info, nullptr, nullptr, CREATE_METHOD_TABLE(JSPerformanceObject) };

JSC_DEFINE_HOST_FUNCTION(functionPerformanceNow, (JSGlobalObject * globalObject, JSC::CallFrame* callFrame))
{
    return functionPerformanceNowBody(globalObject);
}


JSC_DEFINE_HOST_FUNCTION(functionPerformanceGetEntriesByName, (JSGlobalObject * globalObject, JSC::CallFrame* callFrame))
{
    return functionPerformanceGetEntriesByNameBody(globalObject);
}

JSC_DEFINE_JIT_OPERATION(functionPerformanceNowWithoutTypeCheck, JSC::EncodedJSValue, (JSC::JSGlobalObject * lexicalGlobalObject, JSPerformanceObject* castedThis))
{
    VM& vm = JSC::getVM(lexicalGlobalObject);
    IGNORE_WARNINGS_BEGIN("frame-address")
    CallFrame* callFrame = DECLARE_CALL_FRAME(vm);
    IGNORE_WARNINGS_END
    JSC::JITOperationPrologueCallFrameTracer tracer(vm, callFrame);
    return functionPerformanceNowBody(lexicalGlobalObject);
}

extern "C" JSC__JSValue Bun__Jest__createTestModuleObject(JSC::JSGlobalObject*);
extern "C" JSC__JSValue Bun__Jest__createTestPreloadObject(JSC::JSGlobalObject*);
extern "C" JSC__JSValue Bun__Jest__testPreloadObject(Zig::GlobalObject* globalObject)
{
    return JSValue::encode(globalObject->lazyPreloadTestModuleObject());
}
extern "C" JSC__JSValue Bun__Jest__testModuleObject(Zig::GlobalObject* globalObject)
{
    return JSValue::encode(globalObject->lazyTestModuleObject());
}

static inline JSC__JSValue ZigGlobalObject__readableStreamToArrayBufferBody(Zig::GlobalObject* globalObject, JSC__JSValue readableStreamValue)
{
    auto& vm = globalObject->vm();

    auto clientData = WebCore::clientData(vm);
    auto& builtinNames = WebCore::builtinNames(vm);
    auto throwScope = DECLARE_THROW_SCOPE(vm);

    auto* function = globalObject->m_readableStreamToArrayBuffer.get();
    if (!function) {
        function = JSFunction::create(vm, static_cast<JSC::FunctionExecutable*>(readableStreamReadableStreamToArrayBufferCodeGenerator(vm)), globalObject);
        globalObject->m_readableStreamToArrayBuffer.set(vm, globalObject, function);
    }

    JSC::MarkedArgumentBuffer arguments = JSC::MarkedArgumentBuffer();
    arguments.append(JSValue::decode(readableStreamValue));

    auto callData = JSC::getCallData(function);
    JSValue result = call(globalObject, function, callData, JSC::jsUndefined(), arguments);

    JSC::JSObject* object = result.getObject();

    if (UNLIKELY(!result || result.isUndefinedOrNull()))
        return JSValue::encode(result);

    if (UNLIKELY(!object)) {
        auto throwScope = DECLARE_THROW_SCOPE(vm);
        throwTypeError(globalObject, throwScope, "Expected object"_s);
        return JSValue::encode(jsUndefined());
    }

    JSC::JSPromise* promise = JSC::jsDynamicCast<JSC::JSPromise*>(object);
    if (UNLIKELY(!promise)) {
        auto throwScope = DECLARE_THROW_SCOPE(vm);
        throwTypeError(globalObject, throwScope, "Expected promise"_s);
        return JSValue::encode(jsUndefined());
    }

    RELEASE_AND_RETURN(throwScope, JSC::JSValue::encode(promise));
}

extern "C" JSC__JSValue ZigGlobalObject__readableStreamToArrayBuffer(Zig::GlobalObject* globalObject, JSC__JSValue readableStreamValue);
extern "C" JSC__JSValue ZigGlobalObject__readableStreamToArrayBuffer(Zig::GlobalObject* globalObject, JSC__JSValue readableStreamValue)
{
    return ZigGlobalObject__readableStreamToArrayBufferBody(reinterpret_cast<Zig::GlobalObject*>(globalObject), readableStreamValue);
}

extern "C" JSC__JSValue ZigGlobalObject__readableStreamToText(Zig::GlobalObject* globalObject, JSC__JSValue readableStreamValue);
extern "C" JSC__JSValue ZigGlobalObject__readableStreamToText(Zig::GlobalObject* globalObject, JSC__JSValue readableStreamValue)
{
    auto& vm = globalObject->vm();

    auto clientData = WebCore::clientData(vm);
    auto& builtinNames = WebCore::builtinNames(vm);

    JSC::JSFunction* function = nullptr;
    if (auto readableStreamToText = globalObject->m_readableStreamToText.get()) {
        function = readableStreamToText;
    } else {
        function = JSFunction::create(vm, static_cast<JSC::FunctionExecutable*>(readableStreamReadableStreamToTextCodeGenerator(vm)), globalObject);

        globalObject->m_readableStreamToText.set(vm, globalObject, function);
    }

    JSC::MarkedArgumentBuffer arguments = JSC::MarkedArgumentBuffer();
    arguments.append(JSValue::decode(readableStreamValue));

    auto callData = JSC::getCallData(function);
    return JSC::JSValue::encode(call(globalObject, function, callData, JSC::jsUndefined(), arguments));
}

extern "C" JSC__JSValue ZigGlobalObject__readableStreamToFormData(Zig::GlobalObject* globalObject, JSC__JSValue readableStreamValue, JSC__JSValue contentTypeValue)
{
    auto& vm = globalObject->vm();

    auto clientData = WebCore::clientData(vm);
    auto& builtinNames = WebCore::builtinNames(vm);

    JSC::JSFunction* function = nullptr;
    if (auto readableStreamToFormData = globalObject->m_readableStreamToFormData.get()) {
        function = readableStreamToFormData;
    } else {
        function = JSFunction::create(vm, static_cast<JSC::FunctionExecutable*>(readableStreamReadableStreamToFormDataCodeGenerator(vm)), globalObject);

        globalObject->m_readableStreamToFormData.set(vm, globalObject, function);
    }

    JSC::MarkedArgumentBuffer arguments = JSC::MarkedArgumentBuffer();
    arguments.append(JSValue::decode(readableStreamValue));
    arguments.append(JSValue::decode(contentTypeValue));

    auto callData = JSC::getCallData(function);
    return JSC::JSValue::encode(call(globalObject, function, callData, JSC::jsUndefined(), arguments));
}

extern "C" JSC__JSValue ZigGlobalObject__readableStreamToJSON(Zig::GlobalObject* globalObject, JSC__JSValue readableStreamValue);
extern "C" JSC__JSValue ZigGlobalObject__readableStreamToJSON(Zig::GlobalObject* globalObject, JSC__JSValue readableStreamValue)
{
    auto& vm = globalObject->vm();

    auto clientData = WebCore::clientData(vm);
    auto& builtinNames = WebCore::builtinNames(vm);

    JSC::JSFunction* function = nullptr;
    if (auto readableStreamToJSON = globalObject->m_readableStreamToJSON.get()) {
        function = readableStreamToJSON;
    } else {
        function = JSFunction::create(vm, static_cast<JSC::FunctionExecutable*>(readableStreamReadableStreamToJSONCodeGenerator(vm)), globalObject);

        globalObject->m_readableStreamToJSON.set(vm, globalObject, function);
    }

    JSC::MarkedArgumentBuffer arguments = JSC::MarkedArgumentBuffer();
    arguments.append(JSValue::decode(readableStreamValue));

    auto callData = JSC::getCallData(function);
    return JSC::JSValue::encode(call(globalObject, function, callData, JSC::jsUndefined(), arguments));
}

extern "C" JSC__JSValue ZigGlobalObject__readableStreamToBlob(Zig::GlobalObject* globalObject, JSC__JSValue readableStreamValue);
extern "C" JSC__JSValue ZigGlobalObject__readableStreamToBlob(Zig::GlobalObject* globalObject, JSC__JSValue readableStreamValue)
{
    auto& vm = globalObject->vm();

    auto clientData = WebCore::clientData(vm);
    auto& builtinNames = WebCore::builtinNames(vm);

    JSC::JSFunction* function = nullptr;
    if (auto readableStreamToBlob = globalObject->m_readableStreamToBlob.get()) {
        function = readableStreamToBlob;
    } else {
        function = JSFunction::create(vm, static_cast<JSC::FunctionExecutable*>(readableStreamReadableStreamToBlobCodeGenerator(vm)), globalObject);

        globalObject->m_readableStreamToBlob.set(vm, globalObject, function);
    }

    JSC::MarkedArgumentBuffer arguments = JSC::MarkedArgumentBuffer();
    arguments.append(JSValue::decode(readableStreamValue));

    auto callData = JSC::getCallData(function);
    return JSC::JSValue::encode(call(globalObject, function, callData, JSC::jsUndefined(), arguments));
}

JSC_DECLARE_HOST_FUNCTION(functionReadableStreamToArrayBuffer);
JSC_DEFINE_HOST_FUNCTION(functionReadableStreamToArrayBuffer, (JSGlobalObject * globalObject, JSC::CallFrame* callFrame))
{
    auto& vm = globalObject->vm();

    if (UNLIKELY(callFrame->argumentCount() < 1)) {
        auto throwScope = DECLARE_THROW_SCOPE(vm);
        throwTypeError(globalObject, throwScope, "Expected at least one argument"_s);
        return JSValue::encode(jsUndefined());
    }

    auto readableStreamValue = callFrame->uncheckedArgument(0);
    return ZigGlobalObject__readableStreamToArrayBufferBody(reinterpret_cast<Zig::GlobalObject*>(globalObject), JSValue::encode(readableStreamValue));
}

JSC_DEFINE_HOST_FUNCTION(jsFunctionPerformMicrotask, (JSGlobalObject * globalObject, CallFrame* callframe))
{
    auto& vm = globalObject->vm();
    auto scope = DECLARE_CATCH_SCOPE(vm);

    auto job = callframe->argument(0);
    if (UNLIKELY(!job || job.isUndefinedOrNull())) {
        return JSValue::encode(jsUndefined());
    }

    auto callData = JSC::getCallData(job);
    MarkedArgumentBuffer arguments;

    if (UNLIKELY(callData.type == CallData::Type::None)) {
        return JSValue::encode(jsUndefined());
    }

    JSValue result;
    WTF::NakedPtr<JSC::Exception> exceptionPtr;

    JSValue restoreAsyncContext = {};
    InternalFieldTuple* asyncContextData = nullptr;
    auto setAsyncContext = callframe->argument(1);
    if (!setAsyncContext.isUndefined()) {
        asyncContextData = globalObject->m_asyncContextData.get();
        restoreAsyncContext = asyncContextData->getInternalField(0);
        asyncContextData->putInternalField(vm, 0, setAsyncContext);
    }

    size_t argCount = callframe->argumentCount();
    switch (argCount) {
    case 3: {
        arguments.append(callframe->uncheckedArgument(2));
        break;
    }
    case 4: {
        arguments.append(callframe->uncheckedArgument(2));
        arguments.append(callframe->uncheckedArgument(3));
        break;
    }
    default:
        break;
    }

    JSC::call(globalObject, job, callData, jsUndefined(), arguments, exceptionPtr);

    if (asyncContextData) {
        asyncContextData->putInternalField(vm, 0, restoreAsyncContext);
    }

    if (auto* exception = exceptionPtr.get()) {
        Bun__reportUnhandledError(globalObject, JSValue::encode(exception));
    }

    return JSValue::encode(jsUndefined());
}

JSC_DEFINE_HOST_FUNCTION(jsFunctionPerformMicrotaskVariadic, (JSGlobalObject * globalObject, CallFrame* callframe))
{
    auto& vm = globalObject->vm();
    auto scope = DECLARE_CATCH_SCOPE(vm);

    auto job = callframe->argument(0);
    if (!job || job.isUndefinedOrNull()) {
        return JSValue::encode(jsUndefined());
    }

    auto callData = JSC::getCallData(job);
    MarkedArgumentBuffer arguments;
    if (UNLIKELY(callData.type == CallData::Type::None)) {
        return JSValue::encode(jsUndefined());
    }

    JSArray* array = jsCast<JSArray*>(callframe->argument(1));
    unsigned length = array->length();
    for (unsigned i = 0; i < length; i++) {
        arguments.append(array->getIndex(globalObject, i));
    }

    JSValue result;
    WTF::NakedPtr<JSC::Exception> exceptionPtr;
    JSValue thisValue = jsUndefined();

    if (callframe->argumentCount() > 3) {
        thisValue = callframe->argument(3);
    }

    JSValue restoreAsyncContext = {};
    InternalFieldTuple* asyncContextData = nullptr;
    auto setAsyncContext = callframe->argument(2);
    if (!setAsyncContext.isUndefined()) {
        asyncContextData = globalObject->m_asyncContextData.get();
        restoreAsyncContext = asyncContextData->getInternalField(0);
        asyncContextData->putInternalField(vm, 0, setAsyncContext);
    }

    JSC::call(globalObject, job, callData, thisValue, arguments, exceptionPtr);

    if (asyncContextData) {
        asyncContextData->putInternalField(vm, 0, restoreAsyncContext);
    }

    if (auto* exception = exceptionPtr.get()) {
        Bun__reportUnhandledError(globalObject, JSValue::encode(exception));
    }

    return JSValue::encode(jsUndefined());
}

void GlobalObject::createCallSitesFromFrames(Zig::GlobalObject* globalObject, JSC::JSGlobalObject* lexicalGlobalObject, JSCStackTrace& stackTrace, JSC::JSArray* callSites)
{
    /* From v8's "Stack Trace API" (https://github.com/v8/v8/wiki/Stack-Trace-API):
     * "To maintain restrictions imposed on strict mode functions, frames that have a
     * strict mode function and all frames below (its caller etc.) are not allow to access
     * their receiver and function objects. For those frames, getFunction() and getThis()
     * will return undefined."." */
    bool encounteredStrictFrame = false;

    // TODO: is it safe to use CallSite structure from a different JSGlobalObject? This case would happen within a node:vm
    JSC::Structure* callSiteStructure = globalObject->callSiteStructure();
    size_t framesCount = stackTrace.size();

    for (size_t i = 0; i < framesCount; i++) {
        CallSite* callSite = CallSite::create(lexicalGlobalObject, callSiteStructure, stackTrace.at(i), encounteredStrictFrame);
        callSites->putDirectIndex(lexicalGlobalObject, i, callSite);

        if (!encounteredStrictFrame) {
            encounteredStrictFrame = callSite->isStrict();
        }
    }
}

void GlobalObject::formatStackTrace(JSC::VM& vm, JSC::JSGlobalObject* lexicalGlobalObject, JSC::JSObject* errorObject, JSC::JSArray* callSites, JSValue prepareStackTrace)
{
    auto scope = DECLARE_THROW_SCOPE(vm);

    auto* errorConstructor = lexicalGlobalObject->m_errorStructure.constructor(this);

    if (!prepareStackTrace) {
        if (lexicalGlobalObject->inherits<Zig::GlobalObject>()) {
            if (auto prepare = this->m_errorConstructorPrepareStackTraceValue.get()) {
                prepareStackTrace = prepare;
            }
        } else {
            prepareStackTrace = errorConstructor->getIfPropertyExists(lexicalGlobalObject, JSC::Identifier::fromString(vm, "prepareStackTrace"_s));
        }
    }

    // default formatting
    size_t framesCount = callSites->length();

    WTF::StringBuilder sb;
    if (JSC::JSValue errorMessage = errorObject->getIfPropertyExists(lexicalGlobalObject, vm.propertyNames->message)) {
        sb.append("Error: "_s);
        sb.append(errorMessage.getString(lexicalGlobalObject));
    } else {
        sb.append("Error"_s);
    }

    if (framesCount > 0) {
        sb.append("\n"_s);
    }

    for (size_t i = 0; i < framesCount; i++) {
        JSC::JSValue callSiteValue = callSites->getIndex(lexicalGlobalObject, i);
        CallSite* callSite = JSC::jsDynamicCast<CallSite*>(callSiteValue);
        sb.append("    at "_s);
        callSite->formatAsString(vm, lexicalGlobalObject, sb);
        if (i != framesCount - 1) {
            sb.append("\n"_s);
        }
    }

    bool orignialSkipNextComputeErrorInfo = skipNextComputeErrorInfo;
    skipNextComputeErrorInfo = true;
    if (errorObject->hasProperty(lexicalGlobalObject, vm.propertyNames->stack)) {
        skipNextComputeErrorInfo = true;
        errorObject->deleteProperty(lexicalGlobalObject, vm.propertyNames->stack);
    }
    skipNextComputeErrorInfo = orignialSkipNextComputeErrorInfo;

    // In Node, if you console.log(error.stack) inside Error.prepareStackTrace
    // it will display the stack as a formatted string, so we have to do the same.
    errorObject->putDirect(vm, vm.propertyNames->stack, JSC::JSValue(jsString(vm, sb.toString())), 0);

    if (prepareStackTrace && prepareStackTrace.isCallable()) {
        JSC::CallData prepareStackTraceCallData = JSC::getCallData(prepareStackTrace);

        if (prepareStackTraceCallData.type != JSC::CallData::Type::None) {
            JSC::MarkedArgumentBuffer arguments;
            arguments.append(errorObject);
            arguments.append(callSites);

            JSC::JSValue result = profiledCall(
                lexicalGlobalObject,
                JSC::ProfilingReason::Other,
                prepareStackTrace,
                prepareStackTraceCallData,
                errorConstructor,
                arguments);

            RETURN_IF_EXCEPTION(scope, void());

            if (result.isUndefinedOrNull()) {
                result = jsUndefined();
            }

            errorObject->putDirect(vm, vm.propertyNames->stack, result, 0);
        }
    }
}

JSC_DEFINE_HOST_FUNCTION(errorConstructorFuncAppendStackTrace, (JSC::JSGlobalObject * lexicalGlobalObject, JSC::CallFrame* callFrame))
{
    GlobalObject* globalObject = reinterpret_cast<GlobalObject*>(lexicalGlobalObject);
    JSC::VM& vm = globalObject->vm();
    auto scope = DECLARE_THROW_SCOPE(vm);

    JSC::ErrorInstance* source = jsDynamicCast<JSC::ErrorInstance*>(callFrame->argument(0));
    JSC::ErrorInstance* destination = jsDynamicCast<JSC::ErrorInstance*>(callFrame->argument(1));

    if (!source || !destination) {
        throwTypeError(lexicalGlobalObject, scope, "First & second argument must be an Error object"_s);
        return JSC::JSValue::encode(jsUndefined());
    }

    if (!destination->stackTrace()) {
        destination->captureStackTrace(vm, globalObject, 1);
    }

    if (source->stackTrace()) {
        destination->stackTrace()->appendVector(*source->stackTrace());
        source->stackTrace()->clear();
    }

    return JSC::JSValue::encode(jsUndefined());
}

JSC_DEFINE_HOST_FUNCTION(errorConstructorFuncCaptureStackTrace, (JSC::JSGlobalObject * lexicalGlobalObject, JSC::CallFrame* callFrame))
{
    GlobalObject* globalObject = reinterpret_cast<GlobalObject*>(lexicalGlobalObject);
    JSC::VM& vm = globalObject->vm();
    auto scope = DECLARE_THROW_SCOPE(vm);

    JSC::JSValue objectArg = callFrame->argument(0);
    if (!objectArg.isObject()) {
        return JSC::JSValue::encode(throwTypeError(lexicalGlobalObject, scope, "invalid_argument"_s));
    }

    JSC::JSObject* errorObject = objectArg.asCell()->getObject();
    JSC::JSValue caller = callFrame->argument(1);

    size_t stackTraceLimit = globalObject->stackTraceLimit().value();
    if (stackTraceLimit == 0) {
        stackTraceLimit = DEFAULT_ERROR_STACK_TRACE_LIMIT;
    }

    JSCStackTrace stackTrace = JSCStackTrace::captureCurrentJSStackTrace(globalObject, callFrame, stackTraceLimit, caller);

    // Note: we cannot use tryCreateUninitializedRestricted here because we cannot allocate memory inside initializeIndex()
    JSC::JSArray* callSites = JSC::JSArray::create(vm,
        globalObject->arrayStructureForIndexingTypeDuringAllocation(JSC::ArrayWithContiguous),
        stackTrace.size());

    // Create the call sites (one per frame)
    GlobalObject::createCallSitesFromFrames(globalObject, lexicalGlobalObject, stackTrace, callSites);

    /* Format the stack trace.
     * Note that v8 won't actually format the stack trace here, but will create a "stack" accessor
     * on the error object, which will format the stack trace on the first access. For now, since
     * we're not being used internally by JSC, we can assume callers of Error.captureStackTrace in
     * node are interested in the (formatted) stack. */

    size_t framesCount = stackTrace.size();
    ZigStackFrame remappedFrames[64];
    framesCount = framesCount > 64 ? 64 : framesCount;

    for (int i = 0; i < framesCount; i++) {
        memset(remappedFrames + i, 0, sizeof(ZigStackFrame));
        remappedFrames[i].source_url = Bun::toString(lexicalGlobalObject, stackTrace.at(i).sourceURL());
        if (JSCStackFrame::SourcePositions* sourcePositions = stackTrace.at(i).getSourcePositions()) {
            remappedFrames[i].position.line = sourcePositions->line.zeroBasedInt();
            remappedFrames[i].position.column_start = sourcePositions->startColumn.zeroBasedInt() + 1;
        } else {
            remappedFrames[i].position.line = -1;
            remappedFrames[i].position.column_start = -1;
        }
    }

    // remap line and column start to original source
    // XXX: this function does not fully populate the fields of ZigStackFrame,
    // be careful reading the fields below.
    Bun__remapStackFramePositions(lexicalGlobalObject, remappedFrames, framesCount);

    // write the remapped lines back to the CallSites
    for (size_t i = 0; i < framesCount; i++) {
        JSC::JSValue callSiteValue = callSites->getIndex(lexicalGlobalObject, i);
        CallSite* callSite = JSC::jsDynamicCast<CallSite*>(callSiteValue);
        if (remappedFrames[i].remapped) {
            int32_t remappedColumnStart = remappedFrames[i].position.column_start;
            JSC::JSValue columnNumber = JSC::jsNumber(remappedColumnStart);
            callSite->setColumnNumber(columnNumber);

            int32_t remappedLine = remappedFrames[i].position.line;
            JSC::JSValue lineNumber = JSC::jsNumber(remappedLine);
            callSite->setLineNumber(lineNumber);
        }
    }

    globalObject->formatStackTrace(vm, lexicalGlobalObject, errorObject, callSites, JSC::JSValue());
    RETURN_IF_EXCEPTION(scope, JSC::JSValue::encode({}));

    if (auto* instance = jsDynamicCast<JSC::ErrorInstance*>(errorObject)) {
        // we make a separate copy of the StackTrace unfortunately so that we
        // can later console.log it without losing the info
        //
        // This is not good. We should remove this in the future as it strictly makes this function
        // already slower than necessary.
        instance->captureStackTrace(vm, globalObject, 1, false);
    }

    RETURN_IF_EXCEPTION(scope, JSC::JSValue::encode(JSValue {}));

    return JSC::JSValue::encode(JSC::jsUndefined());
}

extern "C" JSC::EncodedJSValue CryptoObject__create(JSGlobalObject*);

void GlobalObject::finishCreation(VM& vm)
{
    Base::finishCreation(vm);
    ASSERT(inherits(info()));

    m_JSDOMFileConstructor.initLater(
        [](const Initializer<JSObject>& init) {
            JSObject* fileConstructor = Bun::createJSDOMFileConstructor(init.vm, init.owner);
            init.set(fileConstructor);
        });

    m_cryptoObject.initLater(
        [](const Initializer<JSObject>& init) {
            JSC::JSGlobalObject* globalObject = init.owner;
            JSObject* crypto = JSValue::decode(CryptoObject__create(globalObject)).getObject();
            // this should technically go on the prototype i think?
            crypto->putDirectCustomAccessor(
                init.vm,
                Identifier::fromString(init.vm, "subtle"_s),
                JSC::CustomGetterSetter::create(init.vm, getterSubtleCrypto, nullptr),
                PropertyAttribute::ReadOnly | PropertyAttribute::DontDelete | 0);

            init.set(crypto);
        });

    m_lazyRequireCacheObject.initLater(
        [](const Initializer<JSObject>& init) {
            JSC::VM& vm = init.vm;
            JSC::JSGlobalObject* globalObject = init.owner;

            auto* function = JSFunction::create(vm, static_cast<JSC::FunctionExecutable*>(importMetaObjectCreateRequireCacheCodeGenerator(vm)), globalObject);

            NakedPtr<JSC::Exception> returnedException = nullptr;
            auto result = JSC::call(globalObject, function, JSC::getCallData(function), globalObject, ArgList(), returnedException);
            init.set(result.toObject(globalObject));
        });

    m_lazyTestModuleObject.initLater(
        [](const Initializer<JSObject>& init) {
            JSC::VM& vm = init.vm;
            JSC::JSGlobalObject* globalObject = init.owner;

            JSValue result = JSValue::decode(Bun__Jest__createTestModuleObject(globalObject));
            init.set(result.toObject(globalObject));
        });

    m_lazyPreloadTestModuleObject.initLater(
        [](const Initializer<JSObject>& init) {
            JSC::VM& vm = init.vm;
            JSC::JSGlobalObject* globalObject = init.owner;

            JSValue result = JSValue::decode(Bun__Jest__createTestPreloadObject(globalObject));
            init.set(result.toObject(globalObject));
        });

    m_commonJSModuleObjectStructure.initLater(
        [](const Initializer<Structure>& init) {
            init.set(Bun::createCommonJSModuleStructure(reinterpret_cast<Zig::GlobalObject*>(init.owner)));
        });

    m_memoryFootprintStructure.initLater(
        [](const JSC::LazyProperty<JSC::JSGlobalObject, Structure>::Initializer& init) {
            init.set(
                createMemoryFootprintStructure(
                    init.vm, reinterpret_cast<Zig::GlobalObject*>(init.owner)));
        });

    m_commonJSFunctionArgumentsStructure.initLater(
        [](const Initializer<Structure>& init) {
            auto* globalObject = reinterpret_cast<Zig::GlobalObject*>(init.owner);

            auto prototype = JSC::constructEmptyObject(init.owner, globalObject->objectPrototype(), 1);
            prototype->putDirect(
                init.vm,
                Identifier::fromString(init.vm, "createImportMeta"_s),
                JSFunction::create(init.vm, init.owner, 2, ""_s, jsCreateCJSImportMeta, ImplementationVisibility::Public),
                PropertyAttribute::DontDelete | PropertyAttribute::DontEnum | 0);

            JSC::Structure* structure = globalObject->structureCache().emptyObjectStructureForPrototype(
                globalObject,
                prototype,
                5);
            JSC::PropertyOffset offset;

            auto& vm = globalObject->vm();

            structure = structure->addPropertyTransition(
                vm,
                structure,
                JSC::Identifier::fromString(vm, "module"_s),
                0,
                offset);

            structure = structure->addPropertyTransition(
                vm,
                structure,
                JSC::Identifier::fromString(vm, "require"_s),
                0,
                offset);

            structure = structure->addPropertyTransition(
                vm,
                structure,
                JSC::Identifier::fromString(vm, "resolve"_s),
                0,
                offset);

            structure = structure->addPropertyTransition(
                vm,
                structure,
                JSC::Identifier::fromString(vm, "__dirname"_s),
                0,
                offset);

            structure = structure->addPropertyTransition(
                vm,
                structure,
                JSC::Identifier::fromString(vm, "__filename"_s),
                0,
                offset);

            init.set(structure);
        });

    m_JSSocketAddressStructure.initLater(
        [](const Initializer<Structure>& init) {
            init.set(JSSocketAddress::createStructure(init.vm, init.owner));
        });

    // Change prototype from null to object for synthetic modules.
    m_moduleNamespaceObjectStructure.initLater(
        [](const Initializer<Structure>& init) {
            init.set(JSModuleNamespaceObject::createStructure(init.vm, init.owner, init.owner->objectPrototype()));
        });

    m_vmModuleContextMap.initLater(
        [](const Initializer<JSWeakMap>& init) {
            init.set(JSWeakMap::create(init.vm, init.owner->weakMapStructure()));
        });

    m_JSBufferSubclassStructure.initLater(
        [](const Initializer<Structure>& init) {
            auto* globalObject = reinterpret_cast<Zig::GlobalObject*>(init.owner);
            auto clientData = WebCore::clientData(init.vm);

            auto* baseStructure = globalObject->typedArrayStructure(JSC::TypeUint8, false);
            JSC::Structure* subclassStructure = JSC::InternalFunction::createSubclassStructure(globalObject, globalObject->JSBufferConstructor(), baseStructure);
            init.set(subclassStructure);
        });
    m_performMicrotaskFunction.initLater(
        [](const Initializer<JSFunction>& init) {
            init.set(JSFunction::create(init.vm, init.owner, 4, "performMicrotask"_s, jsFunctionPerformMicrotask, ImplementationVisibility::Public));
        });
    m_emitReadableNextTickFunction.initLater(
        [](const Initializer<JSFunction>& init) {
            init.set(JSFunction::create(init.vm, init.owner, 4, "emitReadable"_s, WebCore::jsReadable_emitReadable_, ImplementationVisibility::Public));
        });

    m_bunSleepThenCallback.initLater(
        [](const Initializer<JSFunction>& init) {
            init.set(JSFunction::create(init.vm, init.owner, 1, "onSleep"_s, functionBunSleepThenCallback, ImplementationVisibility::Public));
        });

    m_performMicrotaskVariadicFunction.initLater(
        [](const Initializer<JSFunction>& init) {
            init.set(JSFunction::create(init.vm, init.owner, 4, "performMicrotaskVariadic"_s, jsFunctionPerformMicrotaskVariadic, ImplementationVisibility::Public));
        });

    m_utilInspectFunction.initLater(
        [](const Initializer<JSFunction>& init) {
            JSValue nodeUtilValue = jsCast<Zig::GlobalObject*>(init.owner)->internalModuleRegistry()->requireId(init.owner, init.vm, Bun::InternalModuleRegistry::Field::NodeUtil);
            RELEASE_ASSERT(nodeUtilValue.isObject());
            init.set(jsCast<JSFunction*>(nodeUtilValue.getObject()->getIfPropertyExists(init.owner, Identifier::fromString(init.vm, "inspect"_s))));
        });

    m_utilInspectStylizeColorFunction.initLater(
        [](const Initializer<JSFunction>& init) {
            auto scope = DECLARE_THROW_SCOPE(init.vm);
            JSC::JSFunction* getStylize = JSC::JSFunction::create(init.vm, utilInspectGetStylizeWithColorCodeGenerator(init.vm), init.owner);
            // RETURN_IF_EXCEPTION(scope, {});

            JSC::MarkedArgumentBuffer args;
            args.append(jsCast<Zig::GlobalObject*>(init.owner)->utilInspectFunction());

            auto clientData = WebCore::clientData(init.vm);
            JSC::CallData callData = JSC::getCallData(getStylize);

            NakedPtr<JSC::Exception> returnedException = nullptr;
            auto result = JSC::call(init.owner, getStylize, callData, jsNull(), args, returnedException);
            // RETURN_IF_EXCEPTION(scope, {});

            if (returnedException) {
                throwException(init.owner, scope, returnedException.get());
            }
            // RETURN_IF_EXCEPTION(scope, {});
            init.set(jsCast<JSFunction*>(result));
        });

    m_utilInspectStylizeNoColorFunction.initLater(
        [](const Initializer<JSFunction>& init) {
            init.set(JSC::JSFunction::create(init.vm, utilInspectStylizeWithNoColorCodeGenerator(init.vm), init.owner));
        });

    m_nativeMicrotaskTrampoline.initLater(
        [](const Initializer<JSFunction>& init) {
            init.set(JSFunction::create(init.vm, init.owner, 2, ""_s, functionNativeMicrotaskTrampoline, ImplementationVisibility::Public));
        });

    m_navigatorObject.initLater(
        [](const Initializer<JSObject>& init) {
            int cpuCount = 0;
#ifdef __APPLE__
            size_t count_len = sizeof(cpuCount);
            sysctlbyname("hw.logicalcpu", &cpuCount, &count_len, NULL, 0);
#elif OS(WINDOWS)
            SYSTEM_INFO sysinfo;
            GetSystemInfo(&sysinfo);
            cpuCount = sysinfo.dwNumberOfProcessors;
#else
            // TODO: windows
            cpuCount = sysconf(_SC_NPROCESSORS_ONLN);
#endif

            auto str = WTF::String::fromUTF8(Bun__userAgent);
            JSC::Identifier userAgentIdentifier = JSC::Identifier::fromString(init.vm, "userAgent"_s);
            JSC::Identifier hardwareConcurrencyIdentifier = JSC::Identifier::fromString(init.vm, "hardwareConcurrency"_s);

            JSC::JSObject* obj = JSC::constructEmptyObject(init.owner, init.owner->objectPrototype(), 4);
            obj->putDirect(init.vm, userAgentIdentifier, JSC::jsString(init.vm, str));
            obj->putDirect(init.vm, init.vm.propertyNames->toStringTagSymbol,
                jsNontrivialString(init.vm, "Navigator"_s), PropertyAttribute::DontEnum | PropertyAttribute::ReadOnly);

// https://developer.mozilla.org/en-US/docs/Web/API/Navigator/platform
// https://github.com/oven-sh/bun/issues/4588
#if OS(DARWIN)
            obj->putDirect(init.vm, JSC::Identifier::fromString(init.vm, "platform"_s), JSC::jsString(init.vm, String("MacIntel"_s)));
#elif OS(WINDOWS)
            obj->putDirect(init.vm, JSC::Identifier::fromString(init.vm, "platform"_s), JSC::jsString(init.vm, String("Win32"_s)));
#elif OS(LINUX)
            obj->putDirect(init.vm, JSC::Identifier::fromString(init.vm, "platform"_s), JSC::jsString(init.vm, String("Linux x86_64"_s)));
#endif

            obj->putDirect(init.vm, hardwareConcurrencyIdentifier, JSC::jsNumber(cpuCount));
            init.set(obj);
        });

    this->m_pendingVirtualModuleResultStructure.initLater(
        [](const Initializer<Structure>& init) {
            init.set(Bun::PendingVirtualModuleResult::createStructure(init.vm, init.owner, init.owner->objectPrototype()));
        });

    m_bunObject.initLater(
        [](const JSC::LazyProperty<JSC::JSGlobalObject, JSObject>::Initializer& init) {
            init.set(Bun::createBunObject(init.vm, init.owner));
        });

    this->initGeneratedLazyClasses();

    m_cachedGlobalObjectStructure.initLater(
        [](const JSC::LazyProperty<JSC::JSGlobalObject, Structure>::Initializer& init) {
            auto& global = *reinterpret_cast<Zig::GlobalObject*>(init.owner);

            init.set(
                JSC::JSGlobalObject::createStructure(init.vm, JSC::jsNull()));
        });

    m_cachedGlobalProxyStructure.initLater(
        [](const JSC::LazyProperty<JSC::JSGlobalObject, Structure>::Initializer& init) {
            init.set(
                JSC::JSGlobalProxy::createStructure(init.vm, init.owner, JSC::jsNull()));
        });

    m_subtleCryptoObject.initLater(
        [](const JSC::LazyProperty<JSC::JSGlobalObject, JSC::JSObject>::Initializer& init) {
            auto& global = *reinterpret_cast<Zig::GlobalObject*>(init.owner);

            if (!global.m_subtleCrypto) {
                global.m_subtleCrypto = &WebCore::SubtleCrypto::create(global.scriptExecutionContext()).leakRef();
            }

            init.set(toJS<IDLInterface<SubtleCrypto>>(*init.owner, global, global.m_subtleCrypto).getObject());
        });

    m_NapiClassStructure.initLater(
        [](LazyClassStructure::Initializer& init) {
            init.setStructure(Zig::NapiClass::createStructure(init.vm, init.global, init.global->functionPrototype()));
        });

    m_JSArrayBufferControllerPrototype.initLater(
        [](const JSC::LazyProperty<JSC::JSGlobalObject, JSC::JSObject>::Initializer& init) {
            auto* prototype = createJSSinkControllerPrototype(init.vm, init.owner, WebCore::SinkID::ArrayBufferSink);
            init.set(prototype);
        });

    m_JSFileSinkControllerPrototype.initLater(
        [](const JSC::LazyProperty<JSC::JSGlobalObject, JSC::JSObject>::Initializer& init) {
            auto* prototype = createJSSinkControllerPrototype(init.vm, init.owner, WebCore::SinkID::FileSink);
            init.set(prototype);
        });

    m_JSHTTPResponseController.initLater(
        [](const JSC::LazyProperty<JSC::JSGlobalObject, JSC::Structure>::Initializer& init) {
            auto* structure = createJSSinkControllerStructure(init.vm, init.owner, WebCore::SinkID::HTTPResponseSink);
            init.set(structure);
        });

    m_JSHTTPSResponseControllerPrototype.initLater(
        [](const JSC::LazyProperty<JSC::JSGlobalObject, JSC::JSObject>::Initializer& init) {
            auto* prototype = createJSSinkControllerPrototype(init.vm, init.owner, WebCore::SinkID::HTTPSResponseSink);
            init.set(prototype);
        });

    m_performanceObject.initLater(
        [](const JSC::LazyProperty<JSC::JSGlobalObject, JSC::JSObject>::Initializer& init) {
            JSPerformanceObject* object = JSPerformanceObject::create(init.vm, reinterpret_cast<Zig::GlobalObject*>(init.owner),
                JSPerformanceObject::createStructure(init.vm, init.owner, init.owner->objectPrototype()));

            init.set(object);
        });

    m_processEnvObject.initLater(
        [](const JSC::LazyProperty<JSC::JSGlobalObject, JSC::JSObject>::Initializer& init) {
            init.set(Bun::createEnvironmentVariablesMap(reinterpret_cast<Zig::GlobalObject*>(init.owner)).getObject());
        });

    m_processObject.initLater(
        [](const JSC::LazyProperty<JSC::JSGlobalObject, JSC::JSObject>::Initializer& init) {
            Zig::GlobalObject* globalObject = reinterpret_cast<Zig::GlobalObject*>(init.owner);
            auto* process = Bun::Process::create(
                *globalObject, Bun::Process::createStructure(init.vm, init.owner, WebCore::JSEventEmitter::prototype(init.vm, *globalObject)));

            init.set(process);
        });

    m_lazyReadableStreamPrototypeMap.initLater(
        [](const JSC::LazyProperty<JSC::JSGlobalObject, JSC::JSMap>::Initializer& init) {
            auto* map = JSC::JSMap::create(init.vm, init.owner->mapStructure());
            init.set(map);
        });

    m_requireMap.initLater(
        [](const JSC::LazyProperty<JSC::JSGlobalObject, JSC::JSMap>::Initializer& init) {
            auto* map = JSC::JSMap::create(init.vm, init.owner->mapStructure());
            init.set(map);
        });

    m_encodeIntoObjectStructure.initLater(
        [](const JSC::LazyProperty<JSC::JSGlobalObject, JSC::Structure>::Initializer& init) {
            auto& vm = init.vm;
            auto& globalObject = *init.owner;
            Structure* structure = globalObject.structureCache().emptyObjectStructureForPrototype(&globalObject, globalObject.objectPrototype(), 2);
            PropertyOffset offset;
            auto clientData = WebCore::clientData(vm);
            structure = Structure::addPropertyTransition(vm, structure, clientData->builtinNames().readPublicName(), 0, offset);
            RELEASE_ASSERT(offset == 0);
            structure = Structure::addPropertyTransition(vm, structure, clientData->builtinNames().writtenPublicName(), 0, offset);
            RELEASE_ASSERT(offset == 1);
            init.set(structure);
        });

    m_requireFunctionUnbound.initLater(
        [](const JSC::LazyProperty<JSC::JSGlobalObject, JSC::JSObject>::Initializer& init) {
            init.set(
                JSFunction::create(
                    init.vm,
                    moduleRequireCodeGenerator(init.vm),
                    init.owner->globalScope(),
                    JSFunction::createStructure(init.vm, init.owner, RequireFunctionPrototype::create(init.owner))));
        });

    m_requireResolveFunctionUnbound.initLater(
        [](const JSC::LazyProperty<JSC::JSGlobalObject, JSC::JSObject>::Initializer& init) {
            init.set(
                JSFunction::create(
                    init.vm,
                    moduleRequireResolveCodeGenerator(init.vm),
                    init.owner->globalScope(),
                    JSFunction::createStructure(init.vm, init.owner, RequireResolveFunctionPrototype::create(init.owner))));
        });

    m_internalModuleRegistry.initLater(
        [](const JSC::LazyProperty<JSC::JSGlobalObject, Bun::InternalModuleRegistry>::Initializer& init) {
            init.set(
                InternalModuleRegistry::create(
                    init.vm,
                    InternalModuleRegistry::createStructure(init.vm, init.owner)));
        });

    m_processBindingConstants.initLater(
        [](const JSC::LazyProperty<JSC::JSGlobalObject, JSC::JSObject>::Initializer& init) {
            init.set(
                ProcessBindingConstants::create(
                    init.vm,
                    ProcessBindingConstants::createStructure(init.vm, init.owner)));
        });

    m_importMetaObjectStructure.initLater(
        [](const JSC::LazyProperty<JSC::JSGlobalObject, JSC::Structure>::Initializer& init) {
            init.set(Zig::ImportMetaObject::createStructure(init.vm, init.owner));
        });

    m_asyncBoundFunctionStructure.initLater(
        [](const JSC::LazyProperty<JSC::JSGlobalObject, JSC::Structure>::Initializer& init) {
            init.set(AsyncContextFrame::createStructure(init.vm, init.owner));
        });

    m_JSFileSinkClassStructure.initLater(
        [](LazyClassStructure::Initializer& init) {
            auto* prototype = createJSSinkPrototype(init.vm, init.global, WebCore::SinkID::FileSink);
            auto* structure = JSFileSink::createStructure(init.vm, init.global, prototype);
            auto* constructor = JSFileSinkConstructor::create(init.vm, init.global, JSFileSinkConstructor::createStructure(init.vm, init.global, init.global->functionPrototype()), jsCast<JSObject*>(prototype));
            init.setPrototype(prototype);
            init.setStructure(structure);
            init.setConstructor(constructor);
        });

    m_JSArrayBufferSinkClassStructure.initLater(
        [](LazyClassStructure::Initializer& init) {
            auto* prototype = createJSSinkPrototype(init.vm, init.global, WebCore::SinkID::ArrayBufferSink);
            auto* structure = JSArrayBufferSink::createStructure(init.vm, init.global, prototype);
            auto* constructor = JSArrayBufferSinkConstructor::create(init.vm, init.global, JSArrayBufferSinkConstructor::createStructure(init.vm, init.global, init.global->functionPrototype()), jsCast<JSObject*>(prototype));
            init.setPrototype(prototype);
            init.setStructure(structure);
            init.setConstructor(constructor);
        });

    m_JSHTTPResponseSinkClassStructure.initLater(
        [](LazyClassStructure::Initializer& init) {
            auto* prototype = createJSSinkPrototype(init.vm, init.global, WebCore::SinkID::HTTPResponseSink);
            auto* structure = JSHTTPResponseSink::createStructure(init.vm, init.global, prototype);
            auto* constructor = JSHTTPResponseSinkConstructor::create(init.vm, init.global, JSHTTPResponseSinkConstructor::createStructure(init.vm, init.global, init.global->functionPrototype()), jsCast<JSObject*>(prototype));
            init.setPrototype(prototype);
            init.setStructure(structure);
            init.setConstructor(constructor);
        });

    m_JSBufferClassStructure.initLater(
        [](LazyClassStructure::Initializer& init) {
            auto prototype = WebCore::createBufferPrototype(init.vm, init.global);
            auto* structure = WebCore::createBufferStructure(init.vm, init.global, JSValue(prototype));
            auto* constructor = WebCore::createBufferConstructor(init.vm, init.global, jsCast<JSObject*>(prototype));
            init.setPrototype(prototype);
            init.setStructure(structure);
            init.setConstructor(constructor);
        });

    m_JSCryptoKey.initLater(
        [](const JSC::LazyProperty<JSC::JSGlobalObject, JSC::Structure>::Initializer& init) {
            Zig::GlobalObject* globalObject = reinterpret_cast<Zig::GlobalObject*>(init.owner);
            auto* prototype = JSCryptoKey::createPrototype(init.vm, *globalObject);
            auto* structure = JSCryptoKey::createStructure(init.vm, init.owner, JSValue(prototype));
            init.set(structure);
        });

    m_JSHTTPSResponseSinkClassStructure.initLater(
        [](LazyClassStructure::Initializer& init) {
            auto* prototype = createJSSinkPrototype(init.vm, init.global, WebCore::SinkID::HTTPSResponseSink);
            auto* structure = JSHTTPSResponseSink::createStructure(init.vm, init.global, prototype);
            auto* constructor = JSHTTPSResponseSinkConstructor::create(init.vm, init.global, JSHTTPSResponseSinkConstructor::createStructure(init.vm, init.global, init.global->functionPrototype()), jsCast<JSObject*>(prototype));
            init.setPrototype(prototype);
            init.setStructure(structure);
            init.setConstructor(constructor);
        });

    m_JSBufferListClassStructure.initLater(
        [](LazyClassStructure::Initializer& init) {
            auto* prototype = JSBufferListPrototype::create(
                init.vm, init.global, JSBufferListPrototype::createStructure(init.vm, init.global, init.global->objectPrototype()));
            auto* structure = JSBufferList::createStructure(init.vm, init.global, prototype);
            auto* constructor = JSBufferListConstructor::create(
                init.vm, init.global, JSBufferListConstructor::createStructure(init.vm, init.global, init.global->functionPrototype()), prototype);
            init.setPrototype(prototype);
            init.setStructure(structure);
            init.setConstructor(constructor);
        });

    m_callSiteStructure.initLater(
        [](LazyClassStructure::Initializer& init) {
            auto* prototype = CallSitePrototype::create(init.vm, CallSitePrototype::createStructure(init.vm, init.global, init.global->objectPrototype()), init.global);
            auto* structure = CallSite::createStructure(init.vm, init.global, prototype);
            init.setPrototype(prototype);
            init.setStructure(structure);
        });

    m_JSStringDecoderClassStructure.initLater(
        [](LazyClassStructure::Initializer& init) {
            auto* prototype = JSStringDecoderPrototype::create(
                init.vm, init.global, JSStringDecoderPrototype::createStructure(init.vm, init.global, init.global->objectPrototype()));
            auto* structure = JSStringDecoder::createStructure(init.vm, init.global, prototype);
            auto* constructor = JSStringDecoderConstructor::create(
                init.vm, init.global, JSStringDecoderConstructor::createStructure(init.vm, init.global, init.global->functionPrototype()), prototype);
            init.setPrototype(prototype);
            init.setStructure(structure);
            init.setConstructor(constructor);
        });

    m_JSReadableStateClassStructure.initLater(
        [](LazyClassStructure::Initializer& init) {
            auto* prototype = JSReadableStatePrototype::create(
                init.vm, init.global, JSReadableStatePrototype::createStructure(init.vm, init.global, init.global->objectPrototype()));
            auto* structure = JSReadableState::createStructure(init.vm, init.global, prototype);
            auto* constructor = JSReadableStateConstructor::create(
                init.vm, init.global, JSReadableStateConstructor::createStructure(init.vm, init.global, init.global->functionPrototype()), prototype);
            init.setPrototype(prototype);
            init.setStructure(structure);
            init.setConstructor(constructor);
        });

    m_JSFFIFunctionStructure.initLater(
        [](LazyClassStructure::Initializer& init) {
            init.setStructure(Zig::JSFFIFunction::createStructure(init.vm, init.global, init.global->functionPrototype()));
        });

    m_NodeVMScriptClassStructure.initLater(
        [](LazyClassStructure::Initializer& init) {
            auto prototype = NodeVMScript::createPrototype(init.vm, init.global);
            auto* structure = NodeVMScript::createStructure(init.vm, init.global, prototype);
            auto* constructorStructure = NodeVMScriptConstructor::createStructure(
                init.vm, init.global, init.global->m_functionPrototype.get());
            auto* constructor = NodeVMScriptConstructor::create(
                init.vm, init.global, constructorStructure, prototype);
            init.setPrototype(prototype);
            init.setStructure(structure);
            init.setConstructor(constructor);
        });

#if ENABLE(REMOTE_INSPECTOR)
    setInspectable(false);
#endif

    addBuiltinGlobals(vm);

    ASSERT(classInfo());
}

JSC_DEFINE_HOST_FUNCTION(jsFunctionPostMessage,
    (JSC::JSGlobalObject * leixcalGlobalObject, JSC::CallFrame* callFrame))
{
    JSC::VM& vm = leixcalGlobalObject->vm();
    auto scope = DECLARE_THROW_SCOPE(vm);

    Zig::GlobalObject* globalObject = jsDynamicCast<Zig::GlobalObject*>(leixcalGlobalObject);
    if (UNLIKELY(!globalObject))
        return JSValue::encode(jsUndefined());

    Worker* worker = WebWorker__getParentWorker(globalObject->bunVM());
    if (worker == nullptr)
        return JSValue::encode(jsUndefined());

    ScriptExecutionContext* context = worker->scriptExecutionContext();

    if (!context)
        return JSValue::encode(jsUndefined());

    auto throwScope = DECLARE_THROW_SCOPE(vm);

    JSC::JSValue value = callFrame->argument(0);
    JSC::JSValue options = callFrame->argument(1);

    Vector<JSC::Strong<JSC::JSObject>> transferList;

    if (options.isObject()) {
        JSC::JSObject* optionsObject = options.getObject();
        JSC::JSValue transferListValue = optionsObject->get(globalObject, vm.propertyNames->transfer);
        if (transferListValue.isObject()) {
            JSC::JSObject* transferListObject = transferListValue.getObject();
            if (auto* transferListArray = jsDynamicCast<JSC::JSArray*>(transferListObject)) {
                for (unsigned i = 0; i < transferListArray->length(); i++) {
                    JSC::JSValue transferListValue = transferListArray->get(globalObject, i);
                    if (transferListValue.isObject()) {
                        JSC::JSObject* transferListObject = transferListValue.getObject();
                        transferList.append(JSC::Strong<JSC::JSObject>(vm, transferListObject));
                    }
                }
            }
        }
    }

    Vector<RefPtr<MessagePort>> ports;
    ExceptionOr<Ref<SerializedScriptValue>> serialized = SerializedScriptValue::create(*globalObject, value, WTFMove(transferList), ports, SerializationForStorage::No, SerializationContext::WorkerPostMessage);
    if (serialized.hasException()) {
        WebCore::propagateException(*globalObject, throwScope, serialized.releaseException());
        return JSValue::encode(jsUndefined());
    }

    ExceptionOr<Vector<TransferredMessagePort>> disentangledPorts = MessagePort::disentanglePorts(WTFMove(ports));
    if (disentangledPorts.hasException()) {
        WebCore::propagateException(*globalObject, throwScope, serialized.releaseException());
        return JSValue::encode(jsUndefined());
    }

    MessageWithMessagePorts messageWithMessagePorts { serialized.releaseReturnValue(), disentangledPorts.releaseReturnValue() };

    ScriptExecutionContext::postTaskTo(context->identifier(), [message = messageWithMessagePorts, protectedThis = Ref { *worker }, ports](ScriptExecutionContext& context) mutable {
        Zig::GlobalObject* globalObject = jsCast<Zig::GlobalObject*>(context.jsGlobalObject());

        auto ports = MessagePort::entanglePorts(context, WTFMove(message.transferredPorts));
        auto event = MessageEvent::create(*globalObject, message.message.releaseNonNull(), std::nullopt, WTFMove(ports));

        protectedThis->dispatchEvent(event.event);
    });

    return JSValue::encode(jsUndefined());
}

JSC_DEFINE_CUSTOM_GETTER(JSDOMFileConstructor_getter, (JSGlobalObject * globalObject, JSC::EncodedJSValue thisValue, PropertyName))
{
    Zig::GlobalObject* bunGlobalObject = jsCast<Zig::GlobalObject*>(globalObject);
    return JSValue::encode(
        bunGlobalObject->JSDOMFileConstructor());
}

JSC_DEFINE_CUSTOM_SETTER(JSDOMFileConstructor_setter,
    (JSC::JSGlobalObject * globalObject, JSC::EncodedJSValue thisValue,
        JSC::EncodedJSValue value, JSC::PropertyName property))
{
    if (JSValue::decode(thisValue) != globalObject) {
        return false;
    }

    auto& vm = globalObject->vm();
    globalObject->putDirect(vm, property, JSValue::decode(value), 0);
    return true;
}

JSC_DEFINE_CUSTOM_GETTER(BunCommonJSModule_getter, (JSGlobalObject * globalObject, JSC::EncodedJSValue thisValue, PropertyName))
{
    Zig::GlobalObject* bunGlobalObject = jsCast<Zig::GlobalObject*>(globalObject);
    JSValue returnValue = bunGlobalObject->m_BunCommonJSModuleValue.get();
    if (!returnValue) {
        returnValue = jsUndefined();
    }
    return JSValue::encode(returnValue);
}
// This implementation works the same as setTimeout(myFunction, 0)
// TODO: make it more efficient
// https://developer.mozilla.org/en-US/docs/Web/API/Window/setImmediate
JSC_DEFINE_HOST_FUNCTION(functionSetImmediate,
    (JSC::JSGlobalObject * globalObject, JSC::CallFrame* callFrame))
{
    JSC::VM& vm = globalObject->vm();
    auto argCount = callFrame->argumentCount();
    if (argCount == 0) {
        auto scope = DECLARE_THROW_SCOPE(globalObject->vm());
        JSC::throwTypeError(globalObject, scope, "setImmediate requires 1 argument (a function)"_s);
        return JSC::JSValue::encode(JSC::JSValue {});
    }

    auto job = callFrame->argument(0);

    if (!job.isObject() || !job.getObject()->isCallable()) {
        auto scope = DECLARE_THROW_SCOPE(globalObject->vm());
        JSC::throwTypeError(globalObject, scope, "setImmediate expects a function"_s);
        return JSC::JSValue::encode(JSC::JSValue {});
    }

    JSC::JSValue arguments = {};
    size_t argumentCount = callFrame->argumentCount();
    if (argumentCount > 1) {
        JSC::ObjectInitializationScope initializationScope(globalObject->vm());
        JSC::JSArray* argumentsArray = JSC::JSArray::tryCreateUninitializedRestricted(
            initializationScope, nullptr,
            globalObject->arrayStructureForIndexingTypeDuringAllocation(JSC::ArrayWithContiguous),
            argumentCount - 1);

        if (UNLIKELY(!argumentsArray)) {
            auto scope = DECLARE_THROW_SCOPE(globalObject->vm());
            JSC::throwOutOfMemoryError(globalObject, scope);
            return JSC::JSValue::encode(JSC::JSValue {});
        }

        for (size_t i = 1; i < argumentCount; i++) {
            argumentsArray->putDirectIndex(globalObject, i - 1, callFrame->uncheckedArgument(i));
        }
        arguments = JSValue(argumentsArray);
    }
    return Bun__Timer__setTimeout(globalObject, JSC::JSValue::encode(job), JSC::JSValue::encode(jsNumber(0)), JSValue::encode(arguments));
}

<<<<<<< HEAD
JSValue getEventSourceConstructor(VM& vm, JSObject* thisObject)
=======
JSC_DEFINE_CUSTOM_GETTER(JSModuleLoader_getter, (JSGlobalObject * globalObject, JSC::EncodedJSValue thisValue, PropertyName))
{
    return JSValue::encode(globalObject->moduleLoader());
}

JSC_DEFINE_CUSTOM_GETTER(functionResolveMessageGetter, (JSGlobalObject * globalObject, JSC::EncodedJSValue thisValue, PropertyName))
{
    return JSValue::encode(reinterpret_cast<Zig::GlobalObject*>(globalObject)->JSResolveMessageConstructor());
}
JSC_DEFINE_CUSTOM_GETTER(functionBuildMessageGetter, (JSGlobalObject * globalObject, JSC::EncodedJSValue thisValue, PropertyName))
{
    return JSValue::encode(reinterpret_cast<Zig::GlobalObject*>(globalObject)->JSBuildMessageConstructor());
}

JSC_DEFINE_CUSTOM_GETTER(
    EventSource_getter, (JSGlobalObject * globalObject, JSC::EncodedJSValue thisValue, PropertyName property))
>>>>>>> 52d47c24
{
    auto globalObject = jsCast<Zig::GlobalObject*>(thisObject);
    auto scope = DECLARE_THROW_SCOPE(vm);

    JSC::JSFunction* getSourceEvent = JSC::JSFunction::create(vm, eventSourceGetEventSourceCodeGenerator(vm), globalObject);
    RETURN_IF_EXCEPTION(scope, {});

    JSC::MarkedArgumentBuffer args;

    auto clientData = WebCore::clientData(vm);
    JSC::CallData callData = JSC::getCallData(getSourceEvent);

    NakedPtr<JSC::Exception> returnedException = nullptr;
    auto result = JSC::call(globalObject, getSourceEvent, callData, globalObject->globalThis(), args, returnedException);
    RETURN_IF_EXCEPTION(scope, {});

    if (returnedException) {
        throwException(globalObject, scope, returnedException.get());
        return jsUndefined();
    }

    RELEASE_AND_RETURN(scope, result);
}

// `console.Console` or `import { Console } from 'console';`
JSC_DEFINE_CUSTOM_GETTER(getConsoleConstructor, (JSGlobalObject * globalObject, EncodedJSValue thisValue, PropertyName property))
{
    auto& vm = globalObject->vm();
    auto console = JSValue::decode(thisValue).getObject();
    JSC::JSFunction* createConsoleConstructor = JSC::JSFunction::create(vm, consoleObjectCreateConsoleConstructorCodeGenerator(vm), globalObject);
    JSC::MarkedArgumentBuffer args;
    args.append(console);
    JSC::CallData callData = JSC::getCallData(createConsoleConstructor);
    NakedPtr<JSC::Exception> returnedException = nullptr;
    auto result = JSC::call(globalObject, createConsoleConstructor, callData, console, args, returnedException);
    if (returnedException) {
        auto scope = DECLARE_THROW_SCOPE(vm);
        throwException(globalObject, scope, returnedException.get());
    }
    console->putDirect(vm, property, result, 0);
    return JSValue::encode(result);
}

// `console._stdout` is equal to `process.stdout`
JSC_DEFINE_CUSTOM_GETTER(getConsoleStdout, (JSGlobalObject * globalObject, EncodedJSValue thisValue, PropertyName property))
{
    auto& vm = globalObject->vm();
    auto console = JSValue::decode(thisValue).getObject();
    auto global = jsCast<Zig::GlobalObject*>(globalObject);

    // instead of calling the constructor builtin, go through the process.stdout getter to ensure it's only created once.
    auto stdout = global->processObject()->get(globalObject, Identifier::fromString(vm, "stdout"_s));
    if (!stdout)
        return JSValue::encode({});

    console->putDirect(vm, property, stdout, PropertyAttribute::DontEnum | 0);
    return JSValue::encode(stdout);
}

// `console._stderr` is equal to `process.stderr`
JSC_DEFINE_CUSTOM_GETTER(getConsoleStderr, (JSGlobalObject * globalObject, EncodedJSValue thisValue, PropertyName property))
{
    auto& vm = globalObject->vm();
    auto console = JSValue::decode(thisValue).getObject();
    auto global = jsCast<Zig::GlobalObject*>(globalObject);

    // instead of calling the constructor builtin, go through the process.stdout getter to ensure it's only created once.
    auto stdout = global->processObject()->get(globalObject, Identifier::fromString(vm, "stderr"_s));
    if (!stdout)
        return JSValue::encode({});

    console->putDirect(vm, property, stdout, PropertyAttribute::DontEnum | 0);
    return JSValue::encode(stdout);
}

JSC_DEFINE_CUSTOM_SETTER(EventSource_setter,
    (JSC::JSGlobalObject * globalObject, JSC::EncodedJSValue thisValue,
        JSC::EncodedJSValue value, JSC::PropertyName property))
{
    if (JSValue::decode(thisValue) != globalObject) {
        return false;
    }

    auto& vm = globalObject->vm();
    globalObject->putDirect(vm, property, JSValue::decode(value), 0);
    return true;
}

EncodedJSValue GlobalObject::assignToStream(JSValue stream, JSValue controller)
{
    JSC::VM& vm = this->vm();
    JSC::JSFunction* function = this->m_assignToStream.get();
    if (!function) {
        function = JSFunction::create(vm, static_cast<JSC::FunctionExecutable*>(readableStreamInternalsAssignToStreamCodeGenerator(vm)), this);
        this->m_assignToStream.set(vm, this, function);
    }

    auto callData = JSC::getCallData(function);
    JSC::MarkedArgumentBuffer arguments;
    arguments.append(stream);
    arguments.append(controller);

    WTF::NakedPtr<JSC::Exception> returnedException = nullptr;

    auto result = JSC::profiledCall(this, ProfilingReason::API, function, callData, JSC::jsUndefined(), arguments, returnedException);
    if (auto* exception = returnedException.get()) {
        return JSC::JSValue::encode(exception);
    }

    return JSC::JSValue::encode(result);
}

JSC::JSObject* GlobalObject::navigatorObject()
{
    return this->m_navigatorObject.get(this);
}

JSC_DEFINE_CUSTOM_GETTER(functionLazyNavigatorGetter,
    (JSC::JSGlobalObject * globalObject, JSC::EncodedJSValue thisValue,
        JSC::PropertyName))
{
    return JSC::JSValue::encode(reinterpret_cast<Zig::GlobalObject*>(globalObject)->navigatorObject());
}

JSC_DEFINE_HOST_FUNCTION(functionGetDirectStreamDetails, (JSC::JSGlobalObject * lexicalGlobalObject, JSC::CallFrame* callFrame))
{
    auto* globalObject = reinterpret_cast<Zig::GlobalObject*>(lexicalGlobalObject);
    JSC::VM& vm = globalObject->vm();
    auto scope = DECLARE_THROW_SCOPE(vm);
    auto argCount = callFrame->argumentCount();
    if (argCount != 1) {
        return JSC::JSValue::encode(JSC::jsNull());
    }

    auto stream = callFrame->argument(0);
    if (!stream.isObject()) {
        return JSC::JSValue::encode(JSC::jsNull());
    }

    auto* streamObject = stream.getObject();
    auto* readableStream = jsDynamicCast<WebCore::JSReadableStream*>(streamObject);
    if (!readableStream) {
        return JSC::JSValue::encode(JSC::jsNull());
    }

    auto clientData = WebCore::clientData(vm);

    JSValue ptrValue = readableStream->get(globalObject, clientData->builtinNames().bunNativePtrPrivateName());
    JSValue typeValue = readableStream->get(globalObject, clientData->builtinNames().bunNativeTypePrivateName());
    auto result = ptrValue.asAnyInt();

    if (result == 0 || !typeValue.isNumber()) {
        return JSC::JSValue::encode(JSC::jsNull());
    }

    readableStream->putDirect(vm, clientData->builtinNames().bunNativePtrPrivateName(), jsUndefined(), 0);
    readableStream->putDirect(vm, clientData->builtinNames().bunNativeTypePrivateName(), jsUndefined(), 0);

    auto* resultObject = JSC::constructEmptyObject(globalObject, globalObject->objectPrototype(), 2);
    resultObject->putDirect(vm, clientData->builtinNames().streamPublicName(), ptrValue, 0);
    resultObject->putDirect(vm, clientData->builtinNames().dataPublicName(), typeValue, 0);

    return JSC::JSValue::encode(resultObject);
}
JSC::GCClient::IsoSubspace* GlobalObject::subspaceForImpl(JSC::VM& vm)
{
    return WebCore::subspaceForImpl<GlobalObject, WebCore::UseCustomHeapCellType::Yes>(
        vm,
        [](auto& spaces) { return spaces.m_clientSubspaceForWorkerGlobalScope.get(); },
        [](auto& spaces, auto&& space) { spaces.m_clientSubspaceForWorkerGlobalScope = std::forward<decltype(space)>(space); },
        [](auto& spaces) { return spaces.m_subspaceForWorkerGlobalScope.get(); },
        [](auto& spaces, auto&& space) { spaces.m_subspaceForWorkerGlobalScope = std::forward<decltype(space)>(space); },
        [](auto& server) -> JSC::HeapCellType& { return server.m_heapCellTypeForJSWorkerGlobalScope; });
}

extern "C" JSC::EncodedJSValue WebCore__alert(JSC::JSGlobalObject*, JSC::CallFrame*);
extern "C" JSC::EncodedJSValue WebCore__prompt(JSC::JSGlobalObject*, JSC::CallFrame*);
extern "C" JSC::EncodedJSValue WebCore__confirm(JSC::JSGlobalObject*, JSC::CallFrame*);

JSValue GlobalObject_getPerformanceObject(VM& vm, JSObject* globalObject)
{
    return jsCast<Zig::GlobalObject*>(globalObject)->performanceObject();
}

JSValue GlobalObject_getGlobalThis(VM& vm, JSObject* globalObject)
{
    return jsCast<Zig::GlobalObject*>(globalObject)->globalThis();
}

// This is like `putDirectBuiltinFunction` but for the global static list.
#define globalBuiltinFunction(vm, globalObject, identifier, function, attributes) JSC::JSGlobalObject::GlobalPropertyInfo(identifier, JSFunction::create(vm, function, globalObject), attributes)

void GlobalObject::addBuiltinGlobals(JSC::VM& vm)
{
    m_builtinInternalFunctions.initialize(*this);

    auto clientData = WebCore::clientData(vm);
    auto& builtinNames = WebCore::builtinNames(vm);

    // ----- Private/Static Properties -----

    auto $lazy = JSC::JSFunction::create(vm, this, 0, "$lazy"_s, functionLazyLoad, ImplementationVisibility::Public);

    GlobalPropertyInfo staticGlobals[] = {
        GlobalPropertyInfo { builtinNames.startDirectStreamPrivateName(),
            JSC::JSFunction::create(vm, this, 1,
                String(), functionStartDirectStream, ImplementationVisibility::Public),
            PropertyAttribute::DontDelete | PropertyAttribute::ReadOnly | 0 },

        // TODO: Remove the "Bun.lazy" symbol
        // The reason we cant do this easily is our tests rely on this being public to test the internals.
        GlobalPropertyInfo { JSC::Identifier::fromUid(vm.symbolRegistry().symbolForKey(MAKE_STATIC_STRING_IMPL("Bun.lazy"))),
            $lazy,
            PropertyAttribute::ReadOnly | PropertyAttribute::DontEnum | PropertyAttribute::DontDelete | 0 },

        GlobalPropertyInfo { builtinNames.lazyPrivateName(),
            $lazy,
            PropertyAttribute::ReadOnly | PropertyAttribute::DontEnum | PropertyAttribute::DontDelete | 0 },

        GlobalPropertyInfo(builtinNames.makeThisTypeErrorPrivateName(), JSFunction::create(vm, this, 2, String(), makeThisTypeErrorForBuiltins, ImplementationVisibility::Public), PropertyAttribute::DontDelete | PropertyAttribute::ReadOnly),
        GlobalPropertyInfo(builtinNames.makeGetterTypeErrorPrivateName(), JSFunction::create(vm, this, 2, String(), makeGetterTypeErrorForBuiltins, ImplementationVisibility::Public), PropertyAttribute::DontDelete | PropertyAttribute::ReadOnly),
        GlobalPropertyInfo(builtinNames.makeDOMExceptionPrivateName(), JSFunction::create(vm, this, 2, String(), makeDOMExceptionForBuiltins, ImplementationVisibility::Public), PropertyAttribute::DontDelete | PropertyAttribute::ReadOnly),
        GlobalPropertyInfo(builtinNames.whenSignalAbortedPrivateName(), JSFunction::create(vm, this, 2, String(), whenSignalAborted, ImplementationVisibility::Public), PropertyAttribute::DontDelete | PropertyAttribute::ReadOnly),
        GlobalPropertyInfo(builtinNames.cloneArrayBufferPrivateName(), JSFunction::create(vm, this, 3, String(), cloneArrayBuffer, ImplementationVisibility::Public), PropertyAttribute::DontDelete | PropertyAttribute::ReadOnly),
        GlobalPropertyInfo(builtinNames.structuredCloneForStreamPrivateName(), JSFunction::create(vm, this, 1, String(), structuredCloneForStream, ImplementationVisibility::Public), PropertyAttribute::DontDelete | PropertyAttribute::ReadOnly),
        GlobalPropertyInfo(builtinNames.isAbortSignalPrivateName(), JSFunction::create(vm, this, 1, String(), isAbortSignal, ImplementationVisibility::Public), PropertyAttribute::DontDelete | PropertyAttribute::ReadOnly),
        GlobalPropertyInfo(builtinNames.getInternalWritableStreamPrivateName(), JSFunction::create(vm, this, 1, String(), getInternalWritableStream, ImplementationVisibility::Public), PropertyAttribute::DontDelete | PropertyAttribute::ReadOnly),
        GlobalPropertyInfo(builtinNames.createWritableStreamFromInternalPrivateName(), JSFunction::create(vm, this, 1, String(), createWritableStreamFromInternal, ImplementationVisibility::Public), PropertyAttribute::DontDelete | PropertyAttribute::ReadOnly),
        GlobalPropertyInfo(builtinNames.fulfillModuleSyncPrivateName(), JSFunction::create(vm, this, 1, String(), functionFulfillModuleSync, ImplementationVisibility::Public), PropertyAttribute::DontDelete | PropertyAttribute::ReadOnly),
        GlobalPropertyInfo(builtinNames.directPrivateName(), JSFunction::create(vm, this, 1, String(), functionGetDirectStreamDetails, ImplementationVisibility::Public), PropertyAttribute::DontDelete | PropertyAttribute::ReadOnly),
        GlobalPropertyInfo(vm.propertyNames->builtinNames().ArrayBufferPrivateName(), arrayBufferConstructor(), PropertyAttribute::DontDelete | PropertyAttribute::ReadOnly),
        GlobalPropertyInfo(builtinNames.LoaderPrivateName(), this->moduleLoader(), PropertyAttribute::DontDelete | 0),
        GlobalPropertyInfo(builtinNames.internalModuleRegistryPrivateName(), this->internalModuleRegistry(), PropertyAttribute::DontDelete | PropertyAttribute::ReadOnly),
        GlobalPropertyInfo(builtinNames.processBindingConstantsPrivateName(), this->processBindingConstants(), PropertyAttribute::DontDelete | PropertyAttribute::ReadOnly),
        GlobalPropertyInfo(builtinNames.requireMapPrivateName(), this->requireMap(), PropertyAttribute::DontDelete | PropertyAttribute::ReadOnly | 0),
    };
    addStaticGlobals(staticGlobals, std::size(staticGlobals));

    // TODO: most/all of these private properties can be made as static globals.
    // i've noticed doing it as is will work somewhat but getDirect() wont be able to find them

    putDirectBuiltinFunction(vm, this, builtinNames.createFIFOPrivateName(), streamInternalsCreateFIFOCodeGenerator(vm), PropertyAttribute::Builtin | PropertyAttribute::DontDelete | PropertyAttribute::ReadOnly);
    putDirectBuiltinFunction(vm, this, builtinNames.createEmptyReadableStreamPrivateName(), readableStreamCreateEmptyReadableStreamCodeGenerator(vm), PropertyAttribute::Builtin | PropertyAttribute::DontDelete | PropertyAttribute::ReadOnly);
    putDirectBuiltinFunction(vm, this, builtinNames.createUsedReadableStreamPrivateName(), readableStreamCreateUsedReadableStreamCodeGenerator(vm), PropertyAttribute::Builtin | PropertyAttribute::DontDelete | PropertyAttribute::ReadOnly);
    putDirectBuiltinFunction(vm, this, builtinNames.consumeReadableStreamPrivateName(), readableStreamConsumeReadableStreamCodeGenerator(vm), PropertyAttribute::Builtin | PropertyAttribute::DontDelete | PropertyAttribute::ReadOnly);
    putDirectBuiltinFunction(vm, this, builtinNames.createNativeReadableStreamPrivateName(), readableStreamCreateNativeReadableStreamCodeGenerator(vm), PropertyAttribute::Builtin | PropertyAttribute::DontDelete | PropertyAttribute::ReadOnly);
    putDirectBuiltinFunction(vm, this, builtinNames.requireESMPrivateName(), importMetaObjectRequireESMCodeGenerator(vm), PropertyAttribute::Builtin | PropertyAttribute::DontDelete | PropertyAttribute::ReadOnly);
    putDirectBuiltinFunction(vm, this, builtinNames.loadCJS2ESMPrivateName(), importMetaObjectLoadCJS2ESMCodeGenerator(vm), PropertyAttribute::Builtin | PropertyAttribute::DontDelete | PropertyAttribute::ReadOnly);
    putDirectBuiltinFunction(vm, this, builtinNames.internalRequirePrivateName(), importMetaObjectInternalRequireCodeGenerator(vm), PropertyAttribute::Builtin | PropertyAttribute::DontDelete | PropertyAttribute::ReadOnly);
    putDirectBuiltinFunction(vm, this, builtinNames.requireNativeModulePrivateName(), moduleRequireNativeModuleCodeGenerator(vm), PropertyAttribute::Builtin | PropertyAttribute::DontDelete | PropertyAttribute::ReadOnly);

    putDirectBuiltinFunction(vm, this, builtinNames.overridableRequirePrivateName(), moduleOverridableRequireCodeGenerator(vm), 0);

    putDirectNativeFunction(vm, this, builtinNames.createUninitializedArrayBufferPrivateName(), 1, functionCreateUninitializedArrayBuffer, ImplementationVisibility::Public, NoIntrinsic, PropertyAttribute::DontDelete | PropertyAttribute::ReadOnly);
    putDirectNativeFunction(vm, this, builtinNames.resolveSyncPrivateName(), 1, functionImportMeta__resolveSyncPrivate, ImplementationVisibility::Public, NoIntrinsic, PropertyAttribute::DontDelete | PropertyAttribute::ReadOnly);
    putDirectNativeFunction(vm, this, builtinNames.createInternalModuleByIdPrivateName(), 1, InternalModuleRegistry::jsCreateInternalModuleById, ImplementationVisibility::Public, NoIntrinsic, PropertyAttribute::DontDelete | PropertyAttribute::ReadOnly);

    putDirectNativeFunction(vm, this,
        builtinNames.createCommonJSModulePrivateName(),
        2,
        Bun::jsFunctionCreateCommonJSModule,
        ImplementationVisibility::Public,
        NoIntrinsic,
        PropertyAttribute::ReadOnly | PropertyAttribute::DontDelete | 0);
    putDirectNativeFunction(vm, this,
        builtinNames.evaluateCommonJSModulePrivateName(),
        2,
        Bun::jsFunctionLoadModule,
        ImplementationVisibility::Public,
        NoIntrinsic,
        PropertyAttribute::ReadOnly | PropertyAttribute::DontDelete | 0);

    putDirectCustomAccessor(vm, static_cast<JSVMClientData*>(vm.clientData)->builtinNames().BufferPrivateName(), JSC::CustomGetterSetter::create(vm, JSBuffer_getter, nullptr), PropertyAttribute::DontDelete | PropertyAttribute::ReadOnly | PropertyAttribute::CustomAccessorOrValue);
    putDirectCustomAccessor(vm, builtinNames.lazyStreamPrototypeMapPrivateName(), JSC::CustomGetterSetter::create(vm, functionLazyLoadStreamPrototypeMap_getter, nullptr), PropertyAttribute::DontDelete | PropertyAttribute::ReadOnly | PropertyAttribute::CustomAccessorOrValue);
    putDirectCustomAccessor(vm, builtinNames.TransformStreamPrivateName(), CustomGetterSetter::create(vm, TransformStream_getter, nullptr), attributesForStructure(static_cast<unsigned>(PropertyAttribute::DontEnum)) | PropertyAttribute::CustomAccessorOrValue);
    putDirectCustomAccessor(vm, builtinNames.TransformStreamDefaultControllerPrivateName(), CustomGetterSetter::create(vm, TransformStreamDefaultController_getter, nullptr), attributesForStructure(static_cast<unsigned>(PropertyAttribute::DontEnum)) | PropertyAttribute::CustomAccessorOrValue);
    putDirectCustomAccessor(vm, builtinNames.ReadableByteStreamControllerPrivateName(), CustomGetterSetter::create(vm, ReadableByteStreamController_getter, nullptr), attributesForStructure(PropertyAttribute::DontDelete | PropertyAttribute::ReadOnly) | PropertyAttribute::CustomAccessorOrValue);
    putDirectCustomAccessor(vm, builtinNames.ReadableStreamPrivateName(), CustomGetterSetter::create(vm, ReadableStream_getter, nullptr), attributesForStructure(PropertyAttribute::DontDelete | PropertyAttribute::ReadOnly) | PropertyAttribute::CustomAccessorOrValue);
    putDirectCustomAccessor(vm, builtinNames.ReadableStreamBYOBReaderPrivateName(), CustomGetterSetter::create(vm, ReadableStreamBYOBReader_getter, nullptr), attributesForStructure(PropertyAttribute::DontDelete | PropertyAttribute::ReadOnly) | PropertyAttribute::CustomAccessorOrValue);
    putDirectCustomAccessor(vm, builtinNames.ReadableStreamBYOBRequestPrivateName(), CustomGetterSetter::create(vm, ReadableStreamBYOBRequest_getter, nullptr), attributesForStructure(PropertyAttribute::DontDelete | PropertyAttribute::ReadOnly) | PropertyAttribute::CustomAccessorOrValue);
    putDirectCustomAccessor(vm, builtinNames.ReadableStreamDefaultControllerPrivateName(), CustomGetterSetter::create(vm, ReadableStreamDefaultController_getter, nullptr), attributesForStructure(PropertyAttribute::DontDelete | PropertyAttribute::ReadOnly) | PropertyAttribute::CustomAccessorOrValue);
    putDirectCustomAccessor(vm, builtinNames.ReadableStreamDefaultReaderPrivateName(), CustomGetterSetter::create(vm, ReadableStreamDefaultReader_getter, nullptr), attributesForStructure(PropertyAttribute::DontDelete | PropertyAttribute::ReadOnly) | PropertyAttribute::CustomAccessorOrValue);
    putDirectCustomAccessor(vm, builtinNames.WritableStreamPrivateName(), CustomGetterSetter::create(vm, WritableStream_getter, nullptr), attributesForStructure(PropertyAttribute::DontDelete | PropertyAttribute::ReadOnly) | PropertyAttribute::CustomAccessorOrValue);
    putDirectCustomAccessor(vm, builtinNames.WritableStreamDefaultControllerPrivateName(), CustomGetterSetter::create(vm, WritableStreamDefaultController_getter, nullptr), attributesForStructure(PropertyAttribute::DontDelete | PropertyAttribute::ReadOnly) | PropertyAttribute::CustomAccessorOrValue);
    putDirectCustomAccessor(vm, builtinNames.WritableStreamDefaultWriterPrivateName(), CustomGetterSetter::create(vm, WritableStreamDefaultWriter_getter, nullptr), attributesForStructure(PropertyAttribute::DontDelete | PropertyAttribute::ReadOnly) | PropertyAttribute::CustomAccessorOrValue);
    putDirectCustomAccessor(vm, builtinNames.AbortSignalPrivateName(), CustomGetterSetter::create(vm, AbortSignal_getter, nullptr), PropertyAttribute::DontDelete | PropertyAttribute::ReadOnly | PropertyAttribute::CustomAccessorOrValue);

    // ----- Public Properties -----

    // a direct accessor (uses js functions for get and set) cannot be on the lookup table. i think.
    putDirectAccessor(
        this,
        builtinNames.selfPublicName(),
        JSC::GetterSetter::create(
            vm,
            this,
            JSFunction::create(vm, this, 0, "get"_s, functionGetSelf, ImplementationVisibility::Public),
            JSFunction::create(vm, this, 0, "set"_s, functionSetSelf, ImplementationVisibility::Public)),
        PropertyAttribute::Accessor | 0);

    // TODO: this should be usable on the lookup table. it crashed las time i tried it
    putDirectCustomAccessor(vm, JSC::Identifier::fromString(vm, "onmessage"_s), JSC::CustomGetterSetter::create(vm, globalOnMessage, setGlobalOnMessage), 0);
    putDirectCustomAccessor(vm, JSC::Identifier::fromString(vm, "onerror"_s), JSC::CustomGetterSetter::create(vm, globalOnError, setGlobalOnError), 0);

    // ----- Extensions to Built-in objects -----

    JSC::JSObject* errorConstructor = this->errorConstructor();
    errorConstructor->putDirectNativeFunction(vm, this, JSC::Identifier::fromString(vm, "captureStackTrace"_s), 2, errorConstructorFuncCaptureStackTrace, ImplementationVisibility::Public, JSC::NoIntrinsic, PropertyAttribute::DontEnum | 0);
    errorConstructor->putDirectNativeFunction(vm, this, JSC::Identifier::fromString(vm, "appendStackTrace"_s), 2, errorConstructorFuncAppendStackTrace, ImplementationVisibility::Private, JSC::NoIntrinsic, PropertyAttribute::DontEnum | 0);
    errorConstructor->putDirectCustomAccessor(vm, JSC::Identifier::fromString(vm, "prepareStackTrace"_s), JSC::CustomGetterSetter::create(vm, errorConstructorPrepareStackTraceGetter, errorConstructorPrepareStackTraceSetter), PropertyAttribute::DontEnum | PropertyAttribute::CustomValue);

    JSC::JSObject* consoleObject = this->get(this, JSC::Identifier::fromString(vm, "console"_s)).getObject();
    consoleObject->putDirectBuiltinFunction(vm, this, vm.propertyNames->asyncIteratorSymbol, consoleObjectAsyncIteratorCodeGenerator(vm), PropertyAttribute::Builtin | 0);
    consoleObject->putDirectBuiltinFunction(vm, this, clientData->builtinNames().writePublicName(), consoleObjectWriteCodeGenerator(vm), PropertyAttribute::Builtin | 0);
    consoleObject->putDirectCustomAccessor(vm, Identifier::fromString(vm, "Console"_s), CustomGetterSetter::create(vm, getConsoleConstructor, nullptr), PropertyAttribute::CustomValue | 0);
    consoleObject->putDirectCustomAccessor(vm, Identifier::fromString(vm, "_stdout"_s), CustomGetterSetter::create(vm, getConsoleStdout, nullptr), PropertyAttribute::DontEnum | PropertyAttribute::CustomValue | 0);
    consoleObject->putDirectCustomAccessor(vm, Identifier::fromString(vm, "_stderr"_s), CustomGetterSetter::create(vm, getConsoleStderr, nullptr), PropertyAttribute::DontEnum | PropertyAttribute::CustomValue | 0);
}

extern "C" bool JSC__JSGlobalObject__startRemoteInspector(JSC__JSGlobalObject* globalObject, unsigned char* host, uint16_t arg1)
{
#if !ENABLE(REMOTE_INSPECTOR)
    return false;
#else
    globalObject->setInspectable(true);
    auto& server = Inspector::RemoteInspectorServer::singleton();
    return server.start(reinterpret_cast<const char*>(host), arg1);
#endif
}

void GlobalObject::drainMicrotasks()
{
    auto& vm = this->vm();
    if (auto nextTickQueue = this->m_nextTickQueue.get()) {
        Bun::JSNextTickQueue* queue = jsCast<Bun::JSNextTickQueue*>(nextTickQueue);
        queue->drain(vm, this);
        return;
    }

    vm.drainMicrotasks();
}

extern "C" void JSC__JSGlobalObject__drainMicrotasks(Zig::GlobalObject* globalObject)
{
    globalObject->drainMicrotasks();
}

template<typename Visitor>
void GlobalObject::visitChildrenImpl(JSCell* cell, Visitor& visitor)
{
    GlobalObject* thisObject = jsCast<GlobalObject*>(cell);
    ASSERT_GC_OBJECT_INHERITS(thisObject, info());
    Base::visitChildren(thisObject, visitor);

    {
        // The GC thread has to grab the GC lock even though it is not mutating the containers.
        Locker locker { thisObject->m_gcLock };

        for (auto& structure : thisObject->m_structures.values())
            visitor.append(structure);

        for (auto& guarded : thisObject->m_guardedObjects)
            guarded->visitAggregate(visitor);
    }

    for (auto& constructor : thisObject->constructors().array())
        visitor.append(constructor);

    thisObject->m_builtinInternalFunctions.visit(visitor);

    visitor.append(thisObject->m_assignToStream);
    visitor.append(thisObject->m_readableStreamToArrayBuffer);
    visitor.append(thisObject->m_readableStreamToArrayBufferResolve);
    visitor.append(thisObject->m_readableStreamToBlob);
    visitor.append(thisObject->m_readableStreamToJSON);
    visitor.append(thisObject->m_readableStreamToText);
    visitor.append(thisObject->m_readableStreamToFormData);
    visitor.append(thisObject->m_nodeModuleOverriddenResolveFilename);

    visitor.append(thisObject->m_nextTickQueue);
    visitor.append(thisObject->m_errorConstructorPrepareStackTraceValue);

    thisObject->m_JSArrayBufferSinkClassStructure.visit(visitor);
    thisObject->m_JSBufferListClassStructure.visit(visitor);
    thisObject->m_JSFFIFunctionStructure.visit(visitor);
    thisObject->m_JSFileSinkClassStructure.visit(visitor);
    thisObject->m_JSHTTPResponseSinkClassStructure.visit(visitor);
    thisObject->m_JSHTTPSResponseSinkClassStructure.visit(visitor);
    thisObject->m_JSReadableStateClassStructure.visit(visitor);
    thisObject->m_JSStringDecoderClassStructure.visit(visitor);
    thisObject->m_NapiClassStructure.visit(visitor);
    thisObject->m_JSBufferClassStructure.visit(visitor);
    thisObject->m_NodeVMScriptClassStructure.visit(visitor);

    thisObject->m_pendingVirtualModuleResultStructure.visit(visitor);
    thisObject->m_performMicrotaskFunction.visit(visitor);
    thisObject->m_performMicrotaskVariadicFunction.visit(visitor);
    thisObject->m_utilInspectFunction.visit(visitor);
    thisObject->m_utilInspectStylizeColorFunction.visit(visitor);
    thisObject->m_utilInspectStylizeNoColorFunction.visit(visitor);
    thisObject->m_lazyReadableStreamPrototypeMap.visit(visitor);
    thisObject->m_requireMap.visit(visitor);
    thisObject->m_encodeIntoObjectStructure.visit(visitor);
    thisObject->m_JSArrayBufferControllerPrototype.visit(visitor);
    thisObject->m_JSFileSinkControllerPrototype.visit(visitor);
    thisObject->m_JSHTTPSResponseControllerPrototype.visit(visitor);
    thisObject->m_navigatorObject.visit(visitor);
    thisObject->m_nativeMicrotaskTrampoline.visit(visitor);
    thisObject->m_performanceObject.visit(visitor);
    thisObject->m_processEnvObject.visit(visitor);
    thisObject->m_processObject.visit(visitor);
    thisObject->m_bunObject.visit(visitor);
    thisObject->m_subtleCryptoObject.visit(visitor);
    thisObject->m_JSHTTPResponseController.visit(visitor);
    thisObject->m_callSiteStructure.visit(visitor);
    thisObject->m_emitReadableNextTickFunction.visit(visitor);
    thisObject->m_JSBufferSubclassStructure.visit(visitor);
    thisObject->m_JSCryptoKey.visit(visitor);

    thisObject->m_cryptoObject.visit(visitor);
    thisObject->m_JSDOMFileConstructor.visit(visitor);

    thisObject->m_requireFunctionUnbound.visit(visitor);
    thisObject->m_requireResolveFunctionUnbound.visit(visitor);
    thisObject->m_importMetaObjectStructure.visit(visitor);
    thisObject->m_asyncBoundFunctionStructure.visit(visitor);
    thisObject->m_internalModuleRegistry.visit(visitor);

    thisObject->m_lazyRequireCacheObject.visit(visitor);
    thisObject->m_vmModuleContextMap.visit(visitor);
    thisObject->m_bunSleepThenCallback.visit(visitor);
    thisObject->m_lazyTestModuleObject.visit(visitor);
    thisObject->m_lazyPreloadTestModuleObject.visit(visitor);
    thisObject->m_commonJSModuleObjectStructure.visit(visitor);
    thisObject->m_memoryFootprintStructure.visit(visitor);
    thisObject->m_commonJSFunctionArgumentsStructure.visit(visitor);
    thisObject->m_JSSocketAddressStructure.visit(visitor);
    thisObject->m_cachedGlobalObjectStructure.visit(visitor);
    thisObject->m_cachedGlobalProxyStructure.visit(visitor);

    thisObject->mockModule.mockFunctionStructure.visit(visitor);
    thisObject->mockModule.mockResultStructure.visit(visitor);
    thisObject->mockModule.mockImplementationStructure.visit(visitor);
    thisObject->mockModule.mockObjectStructure.visit(visitor);
    thisObject->mockModule.activeSpySetStructure.visit(visitor);
    thisObject->mockModule.mockWithImplementationCleanupDataStructure.visit(visitor);
    thisObject->mockModule.withImplementationCleanupFunction.visit(visitor);

    for (auto& barrier : thisObject->m_thenables) {
        visitor.append(barrier);
    }

    thisObject->visitGeneratedLazyClasses<Visitor>(thisObject, visitor);
    visitor.append(thisObject->m_BunCommonJSModuleValue);
    thisObject->visitAdditionalChildren<Visitor>(visitor);
}

extern "C" bool JSGlobalObject__setTimeZone(JSC::JSGlobalObject* globalObject, const ZigString* timeZone)
{
    auto& vm = globalObject->vm();

    if (WTF::setTimeZoneOverride(Zig::toString(*timeZone))) {
        vm.dateCache.resetIfNecessarySlow();
        return true;
    }

    return false;
}

extern "C" void JSGlobalObject__throwTerminationException(JSC::JSGlobalObject* globalObject)
{
    globalObject->vm().setHasTerminationRequest();
}

extern "C" void JSGlobalObject__clearTerminationException(JSC::JSGlobalObject* globalObject)
{
    globalObject->vm().clearHasTerminationRequest();
}

extern "C" void Bun__queueTask(JSC__JSGlobalObject*, WebCore::EventLoopTask* task);
extern "C" void Bun__queueTaskWithTimeout(JSC__JSGlobalObject*, WebCore::EventLoopTask* task, int timeout);
extern "C" void Bun__queueTaskConcurrently(JSC__JSGlobalObject*, WebCore::EventLoopTask* task);
extern "C" void Bun__performTask(Zig::GlobalObject* globalObject, WebCore::EventLoopTask* task)
{
    task->performTask(*globalObject->scriptExecutionContext());
}

void GlobalObject::queueTask(WebCore::EventLoopTask* task)
{
    Bun__queueTask(this, task);
}

void GlobalObject::queueTaskOnTimeout(WebCore::EventLoopTask* task, int timeout)
{
    Bun__queueTaskWithTimeout(this, task, timeout);
}

void GlobalObject::queueTaskConcurrently(WebCore::EventLoopTask* task)
{
    Bun__queueTaskConcurrently(this, task);
}

extern "C" void Bun__handleRejectedPromise(Zig::GlobalObject* JSGlobalObject, JSC::JSPromise* promise);

void GlobalObject::handleRejectedPromises()
{
    JSC::VM& virtual_machine = vm();
    do {
        auto unhandledRejections = WTFMove(m_aboutToBeNotifiedRejectedPromises);
        for (auto& promise : unhandledRejections) {
            if (promise->isHandled(virtual_machine))
                continue;

            Bun__handleRejectedPromise(this, promise.get());
        }
    } while (!m_aboutToBeNotifiedRejectedPromises.isEmpty());
}

DEFINE_VISIT_CHILDREN(GlobalObject);

template<typename Visitor>
void GlobalObject::visitAdditionalChildren(Visitor& visitor)
{
    GlobalObject* thisObject = this;
    ASSERT_GC_OBJECT_INHERITS(thisObject, info());

    thisObject->globalEventScope.visitJSEventListeners(visitor);

    ScriptExecutionContext* context = thisObject->scriptExecutionContext();
    visitor.addOpaqueRoot(context);
}

DEFINE_VISIT_ADDITIONAL_CHILDREN(GlobalObject);

template<typename Visitor>
void GlobalObject::visitOutputConstraints(JSCell* cell, Visitor& visitor)
{
    auto* thisObject = jsCast<GlobalObject*>(cell);
    ASSERT_GC_OBJECT_INHERITS(thisObject, info());
    Base::visitOutputConstraints(thisObject, visitor);
    thisObject->visitAdditionalChildren(visitor);
}

template void GlobalObject::visitOutputConstraints(JSCell*, AbstractSlotVisitor&);
template void GlobalObject::visitOutputConstraints(JSCell*, SlotVisitor&);

// void GlobalObject::destroy(JSCell* cell)
// {
//     jsCast<Zig::GlobalObject*>(cell)->Zig::GlobalObject::~Zig::GlobalObject();
// }

// template<typename Visitor>
// void GlobalObject::visitChildrenImpl(JSCell* cell, Visitor& visitor)
// {
//     Zig::GlobalObject* thisObject = jsCast<Zig::GlobalObject*>(cell);
//     ASSERT_GC_OBJECT_INHERITS(thisObject, info());
//     Base::visitChildren(thisObject, visitor);

//     {
//         // The GC thread has to grab the GC lock even though it is not mutating the containers.
//         Locker locker { thisObject->m_gcLock };

//         for (auto& structure : thisObject->m_structures.values())
//             visitor.append(structure);

//         for (auto& guarded : thisObject->m_guardedObjects)
//             guarded->visitAggregate(visitor);
//     }

//     for (auto& constructor : thisObject->constructors().array())
//         visitor.append(constructor);

//     thisObject->m_builtinInternalFunctions.visit(visitor);
// }

// DEFINE_VISIT_CHILDREN(Zig::GlobalObject);

void GlobalObject::reload()
{
    JSModuleLoader* moduleLoader = this->moduleLoader();
    JSC::JSMap* registry = jsCast<JSC::JSMap*>(moduleLoader->get(
        this,
        Identifier::fromString(this->vm(), "registry"_s)));

    registry->clear(this->vm());
    this->requireMap()->clear(this->vm());

    // If we run the GC every time, we will never get the SourceProvider cache hit.
    // So we run the GC every other time.
    if ((this->reloadCount++ + 1) % 2 == 0) {
        this->vm().heap.collectSync();
    }
}

extern "C" void JSC__JSGlobalObject__reload(JSC__JSGlobalObject* arg0)
{
    Zig::GlobalObject* globalObject = reinterpret_cast<Zig::GlobalObject*>(arg0);
    globalObject->reload();
}

extern "C" void JSC__JSGlobalObject__queueMicrotaskCallback(Zig::GlobalObject* globalObject, void* ptr, MicrotaskCallback callback)
{
    JSFunction* function = globalObject->nativeMicrotaskTrampoline();

    // Do not use JSCell* here because the GC will try to visit it.
    globalObject->queueMicrotask(function, JSValue(bitwise_cast<double>(reinterpret_cast<uintptr_t>(ptr))), JSValue(bitwise_cast<double>(reinterpret_cast<uintptr_t>(callback))), jsUndefined(), jsUndefined());
}

JSC::Identifier GlobalObject::moduleLoaderResolve(JSGlobalObject* jsGlobalObject,
    JSModuleLoader* loader, JSValue key,
    JSValue referrer, JSValue origin)
{
    Zig::GlobalObject* globalObject = reinterpret_cast<Zig::GlobalObject*>(jsGlobalObject);

    ErrorableString res;
    res.success = false;

    if (key.isString()) {
        if (auto* virtualModules = globalObject->onLoadPlugins.virtualModules) {
            auto keyString = key.toWTFString(globalObject);
            if (virtualModules->contains(keyString)) {
                return JSC::Identifier::fromString(globalObject->vm(), keyString);
            }
        }
    }

    BunString keyZ;
    if (key.isString()) {
        auto moduleName = jsCast<JSString*>(key)->value(globalObject);
        if (moduleName.startsWith("file://"_s)) {
            auto url = WTF::URL(moduleName);
            if (url.isValid() && !url.isEmpty()) {
                keyZ = Bun::toStringRef(url.fileSystemPath());
            } else {
                keyZ = Bun::toStringRef(moduleName);
            }
        } else {
            keyZ = Bun::toStringRef(moduleName);
        }
    } else {
        keyZ = Bun::toStringRef(globalObject, key);
    }
    BunString referrerZ = referrer && !referrer.isUndefinedOrNull() && referrer.isString() ? Bun::toStringRef(globalObject, referrer) : BunStringEmpty;
    ZigString queryString = { 0, 0 };
    Zig__GlobalObject__resolve(&res, globalObject, &keyZ, &referrerZ, &queryString);
    keyZ.deref();
    referrerZ.deref();

    if (res.success) {
        if (queryString.len > 0) {
            return JSC::Identifier::fromString(globalObject->vm(), makeString(Bun::toWTFString(res.result.value), Zig::toString(queryString)));
        }

        return Identifier::fromString(globalObject->vm(), toWTFString(res.result.value));
    } else {
        auto scope = DECLARE_THROW_SCOPE(globalObject->vm());
        throwException(scope, res.result.err, globalObject);
        return globalObject->vm().propertyNames->emptyIdentifier;
    }
}

JSC::JSInternalPromise* GlobalObject::moduleLoaderImportModule(JSGlobalObject* jsGlobalObject,
    JSModuleLoader*,
    JSString* moduleNameValue,
    JSValue parameters,
    const SourceOrigin& sourceOrigin)
{
    auto* globalObject = reinterpret_cast<Zig::GlobalObject*>(jsGlobalObject);
    JSC::VM& vm = globalObject->vm();
    auto scope = DECLARE_THROW_SCOPE(vm);

    auto* promise = JSC::JSInternalPromise::create(vm, globalObject->internalPromiseStructure());
    RETURN_IF_EXCEPTION(scope, promise->rejectWithCaughtException(globalObject, scope));

    if (auto* virtualModules = globalObject->onLoadPlugins.virtualModules) {
        auto keyString = moduleNameValue->value(globalObject);
        if (virtualModules->contains(keyString)) {
            auto resolvedIdentifier = JSC::Identifier::fromString(vm, keyString);

            auto result = JSC::importModule(globalObject, resolvedIdentifier,
                JSC::jsUndefined(), parameters, JSC::jsUndefined());

            RETURN_IF_EXCEPTION(scope, promise->rejectWithCaughtException(globalObject, scope));
            return result;
        }
    }

    auto sourceURL = sourceOrigin.url();
    ErrorableString resolved;
    BunString moduleNameZ;

    auto moduleName = moduleNameValue->value(globalObject);
#if BUN_DEBUG
    auto startRefCount = moduleName.impl()->refCount();
#endif
    if (moduleName.startsWith("file://"_s)) {
        auto url = WTF::URL(moduleName);
        if (url.isValid() && !url.isEmpty()) {
            moduleNameZ = Bun::toStringRef(url.fileSystemPath());
        } else {
            moduleNameZ = Bun::toStringRef(moduleName);
        }
    } else {
        moduleNameZ = Bun::toStringRef(moduleName);
    }
    auto sourceOriginZ = sourceURL.isEmpty() ? BunStringCwd : Bun::toStringRef(sourceURL.fileSystemPath());
    ZigString queryString = { 0, 0 };
    resolved.success = false;
    Zig__GlobalObject__resolve(&resolved, globalObject, &moduleNameZ, &sourceOriginZ, &queryString);
    moduleNameZ.deref();
    sourceOriginZ.deref();
#if BUN_DEBUG
    // TODO: ASSERT doesnt work right now
    RELEASE_ASSERT(startRefCount == moduleName.impl()->refCount());
#endif
    if (!resolved.success) {
        throwException(scope, resolved.result.err, globalObject);
        return promise->rejectWithCaughtException(globalObject, scope);
    }

    JSC::Identifier resolvedIdentifier;
    if (queryString.len == 0) {
        resolvedIdentifier = JSC::Identifier::fromString(vm, Bun::toWTFString(resolved.result.value));
    } else {
        resolvedIdentifier = JSC::Identifier::fromString(vm, makeString(Bun::toWTFString(resolved.result.value), Zig::toString(queryString)));
    }

    auto result = JSC::importModule(globalObject, resolvedIdentifier,
        JSC::jsUndefined(), parameters, JSC::jsUndefined());
    RETURN_IF_EXCEPTION(scope, promise->rejectWithCaughtException(globalObject, scope));

    return result;
}

static JSC::JSInternalPromise* rejectedInternalPromise(JSC::JSGlobalObject* globalObject, JSC::JSValue value)
{
    JSC::VM& vm = globalObject->vm();
    JSInternalPromise* promise = JSInternalPromise::create(vm, globalObject->internalPromiseStructure());
    promise->internalField(JSC::JSPromise::Field::ReactionsOrResult).set(vm, promise, value);
    promise->internalField(JSC::JSPromise::Field::Flags).set(vm, promise, jsNumber(promise->internalField(JSC::JSPromise::Field::Flags).get().asUInt32AsAnyInt() | JSC::JSPromise::isFirstResolvingFunctionCalledFlag | static_cast<unsigned>(JSC::JSPromise::Status::Rejected)));
    return promise;
}

JSC::JSInternalPromise* GlobalObject::moduleLoaderFetch(JSGlobalObject* globalObject,
    JSModuleLoader* loader, JSValue key,
    JSValue value1, JSValue value2)
{
    JSC::VM& vm = globalObject->vm();

    auto scope = DECLARE_THROW_SCOPE(vm);

    auto moduleKey = key.toWTFString(globalObject);
    if (UNLIKELY(scope.exception()))
        return rejectedInternalPromise(globalObject, scope.exception()->value());

    if (moduleKey.endsWith(".node"_s)) {
        return rejectedInternalPromise(globalObject, createTypeError(globalObject, "To load Node-API modules, use require() or process.dlopen instead of import."_s));
    }

    auto moduleKeyBun = Bun::toString(moduleKey);
    auto source = Bun::toString(globalObject, value1);
    ErrorableResolvedSource res;
    res.success = false;
    res.result.err.code = 0;
    res.result.err.ptr = nullptr;

    JSValue result = Bun::fetchESMSourceCodeAsync(
        reinterpret_cast<Zig::GlobalObject*>(globalObject),
        &res,
        &moduleKeyBun,
        &source);

    if (auto* internalPromise = JSC::jsDynamicCast<JSC::JSInternalPromise*>(result)) {
        return internalPromise;
    } else if (auto* promise = JSC::jsDynamicCast<JSC::JSPromise*>(result)) {
        return jsCast<JSC::JSInternalPromise*>(promise);
    } else {
        return rejectedInternalPromise(globalObject, result);
    }
}

JSC::JSObject* GlobalObject::moduleLoaderCreateImportMetaProperties(JSGlobalObject* globalObject,
    JSModuleLoader* loader,
    JSValue key,
    JSModuleRecord* record,
    JSValue val)
{
    JSC::VM& vm = globalObject->vm();
    JSC::JSString* keyString = key.toStringOrNull(globalObject);
    if (UNLIKELY(!keyString))
        return JSC::constructEmptyObject(globalObject);

    return Zig::ImportMetaObject::create(globalObject, keyString);
}

JSC::JSValue GlobalObject::moduleLoaderEvaluate(JSGlobalObject* globalObject,
    JSModuleLoader* moduleLoader, JSValue key,
    JSValue moduleRecordValue, JSValue scriptFetcher,
    JSValue sentValue, JSValue resumeMode)
{
    if (UNLIKELY(scriptFetcher && scriptFetcher.isObject())) {
        return scriptFetcher;
    }

    JSC::JSValue result = moduleLoader->evaluateNonVirtual(globalObject, key, moduleRecordValue,
        scriptFetcher, sentValue, resumeMode);

    return result;
}

GlobalObject::PromiseFunctions GlobalObject::promiseHandlerID(EncodedJSValue (*handler)(JSC__JSGlobalObject* arg0, JSC__CallFrame* arg1))
{
    if (handler == Bun__HTTPRequestContext__onReject) {
        return GlobalObject::PromiseFunctions::Bun__HTTPRequestContext__onReject;
    } else if (handler == Bun__HTTPRequestContext__onRejectStream) {
        return GlobalObject::PromiseFunctions::Bun__HTTPRequestContext__onRejectStream;
    } else if (handler == Bun__HTTPRequestContext__onResolve) {
        return GlobalObject::PromiseFunctions::Bun__HTTPRequestContext__onResolve;
    } else if (handler == Bun__HTTPRequestContext__onResolveStream) {
        return GlobalObject::PromiseFunctions::Bun__HTTPRequestContext__onResolveStream;
    } else if (handler == Bun__HTTPRequestContextTLS__onReject) {
        return GlobalObject::PromiseFunctions::Bun__HTTPRequestContextTLS__onReject;
    } else if (handler == Bun__HTTPRequestContextTLS__onRejectStream) {
        return GlobalObject::PromiseFunctions::Bun__HTTPRequestContextTLS__onRejectStream;
    } else if (handler == Bun__HTTPRequestContextTLS__onResolve) {
        return GlobalObject::PromiseFunctions::Bun__HTTPRequestContextTLS__onResolve;
    } else if (handler == Bun__HTTPRequestContextTLS__onResolveStream) {
        return GlobalObject::PromiseFunctions::Bun__HTTPRequestContextTLS__onResolveStream;
    } else if (handler == Bun__HTTPRequestContextDebug__onReject) {
        return GlobalObject::PromiseFunctions::Bun__HTTPRequestContextDebug__onReject;
    } else if (handler == Bun__HTTPRequestContextDebug__onRejectStream) {
        return GlobalObject::PromiseFunctions::Bun__HTTPRequestContextDebug__onRejectStream;
    } else if (handler == Bun__HTTPRequestContextDebug__onResolve) {
        return GlobalObject::PromiseFunctions::Bun__HTTPRequestContextDebug__onResolve;
    } else if (handler == Bun__HTTPRequestContextDebug__onResolveStream) {
        return GlobalObject::PromiseFunctions::Bun__HTTPRequestContextDebug__onResolveStream;
    } else if (handler == Bun__HTTPRequestContextDebugTLS__onReject) {
        return GlobalObject::PromiseFunctions::Bun__HTTPRequestContextDebugTLS__onReject;
    } else if (handler == Bun__HTTPRequestContextDebugTLS__onRejectStream) {
        return GlobalObject::PromiseFunctions::Bun__HTTPRequestContextDebugTLS__onRejectStream;
    } else if (handler == Bun__HTTPRequestContextDebugTLS__onResolve) {
        return GlobalObject::PromiseFunctions::Bun__HTTPRequestContextDebugTLS__onResolve;
    } else if (handler == Bun__HTTPRequestContextDebugTLS__onResolveStream) {
        return GlobalObject::PromiseFunctions::Bun__HTTPRequestContextDebugTLS__onResolveStream;
    } else if (handler == Bun__HTTPRequestContextDebugTLS__onResolveStream) {
        return GlobalObject::PromiseFunctions::Bun__HTTPRequestContextDebugTLS__onResolveStream;
    } else if (handler == Bun__HTTPRequestContextDebugTLS__onResolveStream) {
        return GlobalObject::PromiseFunctions::Bun__HTTPRequestContextDebugTLS__onResolveStream;
    } else if (handler == jsFunctionOnLoadObjectResultResolve) {
        return GlobalObject::PromiseFunctions::jsFunctionOnLoadObjectResultResolve;
    } else if (handler == jsFunctionOnLoadObjectResultReject) {
        return GlobalObject::PromiseFunctions::jsFunctionOnLoadObjectResultReject;
    } else if (handler == Bun__TestScope__onReject) {
        return GlobalObject::PromiseFunctions::Bun__TestScope__onReject;
    } else if (handler == Bun__TestScope__onResolve) {
        return GlobalObject::PromiseFunctions::Bun__TestScope__onResolve;
    } else if (handler == CallbackJob__onResolve) {
        return GlobalObject::PromiseFunctions::CallbackJob__onResolve;
    } else if (handler == CallbackJob__onReject) {
        return GlobalObject::PromiseFunctions::CallbackJob__onReject;
    } else if (handler == Bun__BodyValueBufferer__onResolveStream) {
        return GlobalObject::PromiseFunctions::Bun__BodyValueBufferer__onResolveStream;
    } else if (handler == Bun__BodyValueBufferer__onRejectStream) {
        return GlobalObject::PromiseFunctions::Bun__BodyValueBufferer__onRejectStream;
    } else {
        RELEASE_ASSERT_NOT_REACHED();
    }
}

#include "ZigGeneratedClasses+lazyStructureImpl.h"
#include "ZigGlobalObject.lut.h"

const JSC::ClassInfo GlobalObject::s_info = { "GlobalObject"_s, &Base::s_info, &bunGlobalObjectTable, nullptr,
    CREATE_METHOD_TABLE(GlobalObject) };

} // namespace Zig<|MERGE_RESOLUTION|>--- conflicted
+++ resolved
@@ -4,76 +4,6 @@
 #include "helpers.h"
 #include "BunClientData.h"
 
-<<<<<<< HEAD
-#include "JavaScriptCore/AggregateError.h"
-#include "JavaScriptCore/InternalFieldTuple.h"
-#include "JavaScriptCore/BytecodeIndex.h"
-#include "JavaScriptCore/CallFrameInlines.h"
-#include "JavaScriptCore/ClassInfo.h"
-#include "JavaScriptCore/CodeBlock.h"
-#include "JavaScriptCore/Completion.h"
-#include "JavaScriptCore/Error.h"
-#include "JavaScriptCore/ErrorInstance.h"
-#include "JavaScriptCore/Exception.h"
-#include "JavaScriptCore/ExceptionScope.h"
-#include "JavaScriptCore/FunctionConstructor.h"
-#include "JavaScriptCore/HashMapImpl.h"
-#include "JavaScriptCore/HashMapImplInlines.h"
-#include "JavaScriptCore/Heap.h"
-#include "JavaScriptCore/Identifier.h"
-#include "JavaScriptCore/InitializeThreading.h"
-#include "JavaScriptCore/IteratorOperations.h"
-#include "JavaScriptCore/JSArray.h"
-#include "JavaScriptCore/JSGlobalProxyInlines.h"
-
-#include "JavaScriptCore/JSCallbackConstructor.h"
-#include "JavaScriptCore/JSCallbackObject.h"
-#include "JavaScriptCore/JSCast.h"
-#include "JavaScriptCore/JSClassRef.h"
-#include "JavaScriptCore/JSMicrotask.h"
-#include "ZigConsoleClient.h"
-// #include "JavaScriptCore/JSContextInternal.h"
-#include "JavaScriptCore/CatchScope.h"
-#include "JavaScriptCore/DeferredWorkTimer.h"
-#include "JavaScriptCore/JSInternalPromise.h"
-#include "JavaScriptCore/JSLock.h"
-#include "JavaScriptCore/JSMap.h"
-#include "JavaScriptCore/JSModuleLoader.h"
-#include "JavaScriptCore/JSModuleNamespaceObject.h"
-#include "JavaScriptCore/JSModuleNamespaceObjectInlines.h"
-#include "JavaScriptCore/JSModuleRecord.h"
-#include "JavaScriptCore/JSNativeStdFunction.h"
-#include "JavaScriptCore/JSObject.h"
-#include "JavaScriptCore/JSPromise.h"
-#include "JavaScriptCore/JSSet.h"
-#include "JavaScriptCore/JSSourceCode.h"
-#include "JavaScriptCore/JSString.h"
-#include "JavaScriptCore/JSValueInternal.h"
-#include "JavaScriptCore/JSVirtualMachineInternal.h"
-#include "JavaScriptCore/JSWeakMap.h"
-#include "JavaScriptCore/ObjectConstructor.h"
-#include "JavaScriptCore/OptionsList.h"
-#include "JavaScriptCore/ParserError.h"
-#include "JavaScriptCore/ScriptExecutable.h"
-#include "JavaScriptCore/SourceOrigin.h"
-#include "JavaScriptCore/StackFrame.h"
-#include "JavaScriptCore/StackVisitor.h"
-#include "JavaScriptCore/VM.h"
-#include "JavaScriptCore/WasmFaultSignalHandler.h"
-#include "wtf/Gigacage.h"
-#include "wtf/URL.h"
-#include "wtf/text/ExternalStringImpl.h"
-#include "wtf/text/StringCommon.h"
-#include "wtf/text/StringImpl.h"
-#include "wtf/text/StringView.h"
-#include "wtf/text/WTFString.h"
-
-#include "wtf/text/Base64.h"
-// #include "JavaScriptCore/CachedType.h"
-#include "JavaScriptCore/JSCallbackObject.h"
-#include "JavaScriptCore/JSClassRef.h"
-#include "JavaScriptCore/CallData.h"
-=======
 #include <JavaScriptCore/AggregateError.h>
 #include <JavaScriptCore/InternalFieldTuple.h>
 #include <JavaScriptCore/BytecodeIndex.h>
@@ -138,7 +68,6 @@
 #include <JavaScriptCore/JSCallbackObject.h>
 #include <JavaScriptCore/JSClassRef.h>
 #include <JavaScriptCore/CallData.h>
->>>>>>> 52d47c24
 #include "GCDefferalContext.h"
 
 #include "BunClientData.h"
@@ -168,18 +97,10 @@
 #include "JSBuffer.h"
 #include "JSBufferList.h"
 #include "JSFFIFunction.h"
-<<<<<<< HEAD
-#include "JavaScriptCore/InternalFunction.h"
-#include "JavaScriptCore/LazyClassStructure.h"
-#include "JavaScriptCore/LazyClassStructureInlines.h"
-#include "JavaScriptCore/FunctionPrototype.h"
-#include "JavaScriptCore/GetterSetter.h"
-=======
 #include <JavaScriptCore/InternalFunction.h>
 #include <JavaScriptCore/LazyClassStructure.h>
 #include <JavaScriptCore/LazyClassStructureInlines.h>
 #include <JavaScriptCore/FunctionPrototype.h>
->>>>>>> 52d47c24
 #include "napi.h"
 #include "JSSQLStatement.h"
 #include "ModuleLoader.h"
@@ -791,7 +712,6 @@
     return true;
 }
 
-<<<<<<< HEAD
 #define WEBCORE_GENERATED_CONSTRUCTOR_GETTER(ConstructorName)                                                                                                       \
     JSValue ConstructorName##ConstructorCallback(VM& vm, JSObject* lexicalGlobalObject)                                                                             \
     {                                                                                                                                                               \
@@ -803,71 +723,6 @@
     {                                                                                                                                                               \
         return JSC::JSValue::encode(WebCore::JS##ConstructorName::getConstructor(lexicalGlobalObject->vm(), JSC::jsCast<Zig::GlobalObject*>(lexicalGlobalObject))); \
     }
-=======
-#define BUN_LAZY_GETTER_FN_NAME(GetterName) BunLazyGetter##GetterName##_getter
-
-#define DEFINE_BUN_LAZY_GETTER(GetterName, __propertyName)                                    \
-    JSC_DEFINE_CUSTOM_GETTER(GetterName,                                                      \
-        (JSC::JSGlobalObject * lexicalGlobalObject, JSC::EncodedJSValue thisValue,            \
-            JSC::PropertyName))                                                               \
-    {                                                                                         \
-        Zig::GlobalObject* thisObject = JSC::jsCast<Zig::GlobalObject*>(lexicalGlobalObject); \
-        return JSC::JSValue::encode(thisObject->__propertyName());                            \
-    }
-
-#define GENERATED_CONSTRUCTOR_GETTER(ConstructorName)                                         \
-    JSC_DECLARE_CUSTOM_GETTER(ConstructorName##_getter);                                      \
-    JSC_DEFINE_CUSTOM_GETTER(ConstructorName##_getter,                                        \
-        (JSC::JSGlobalObject * lexicalGlobalObject, JSC::EncodedJSValue thisValue,            \
-            JSC::PropertyName))                                                               \
-    {                                                                                         \
-        Zig::GlobalObject* thisObject = JSC::jsCast<Zig::GlobalObject*>(lexicalGlobalObject); \
-        if (JSValue override = thisObject->m_##ConstructorName##SetterValue.get()) {          \
-            return JSC::JSValue::encode(override);                                            \
-        }                                                                                     \
-        return JSC::JSValue::encode(                                                          \
-            thisObject->ConstructorName##Constructor());                                      \
-    }
-
-#define GENERATED_CONSTRUCTOR_SETTER(ConstructorName)                                                           \
-    JSC_DECLARE_CUSTOM_SETTER(ConstructorName##_setter);                                                        \
-    JSC_DEFINE_CUSTOM_SETTER(ConstructorName##_setter,                                                          \
-        (JSC::JSGlobalObject * lexicalGlobalObject, JSC::EncodedJSValue thisValue,                              \
-            JSC::EncodedJSValue value, JSC::PropertyName))                                                      \
-    {                                                                                                           \
-        Zig::GlobalObject* thisObject = JSC::jsCast<Zig::GlobalObject*>(lexicalGlobalObject);                   \
-        thisObject->m_##ConstructorName##SetterValue.set(thisObject->vm(), thisObject, JSValue::decode(value)); \
-        return true;                                                                                            \
-    }
-
-#define WEBCORE_GENERATED_CONSTRUCTOR_GETTER(ConstructorName)                                       \
-    JSC_DECLARE_CUSTOM_GETTER(ConstructorName##_getter);                                            \
-    JSC_DEFINE_CUSTOM_GETTER(ConstructorName##_getter,                                              \
-        (JSC::JSGlobalObject * lexicalGlobalObject, JSC::EncodedJSValue thisValue,                  \
-            JSC::PropertyName))                                                                     \
-    {                                                                                               \
-        Zig::GlobalObject* thisObject = JSC::jsCast<Zig::GlobalObject*>(lexicalGlobalObject);       \
-        if (JSValue override = thisObject->m_##ConstructorName##SetterValue.get()) {                \
-            return JSC::JSValue::encode(override);                                                  \
-        }                                                                                           \
-        return JSC::JSValue::encode(                                                                \
-            WebCore::ConstructorName::getConstructor(JSC::getVM(lexicalGlobalObject), thisObject)); \
-    }
-
-#define WEBCORE_GENERATED_CONSTRUCTOR_SETTER(ConstructorName)                                                   \
-    JSC_DECLARE_CUSTOM_SETTER(ConstructorName##_setter);                                                        \
-    JSC_DEFINE_CUSTOM_SETTER(ConstructorName##_setter,                                                          \
-        (JSC::JSGlobalObject * lexicalGlobalObject, JSC::EncodedJSValue thisValue,                              \
-            JSC::EncodedJSValue value, JSC::PropertyName))                                                      \
-    {                                                                                                           \
-        Zig::GlobalObject* thisObject = JSC::jsCast<Zig::GlobalObject*>(lexicalGlobalObject);                   \
-        thisObject->m_##ConstructorName##SetterValue.set(thisObject->vm(), thisObject, JSValue::decode(value)); \
-        return true;                                                                                            \
-    }
-
-#define PUT_WEBCORE_GENERATED_CONSTRUCTOR(name, ConstructorName) \
-    putDirectCustomAccessor(vm, JSC::PropertyName(JSC::Identifier::fromString(vm, name)), JSC::CustomGetterSetter::create(vm, ConstructorName##_getter, ConstructorName##_setter), 0)
->>>>>>> 52d47c24
 
 String GlobalObject::defaultAgentClusterID()
 {
@@ -2086,11 +1941,6 @@
 JSC_DEFINE_HOST_FUNCTION(jsFunctionRemoveEventListener, (JSGlobalObject * lexicalGlobalObject, CallFrame* callFrame))
 {
     return jsFunctionRemoveEventListenerBody(lexicalGlobalObject, callFrame, jsDynamicCast<Zig::GlobalObject*>(lexicalGlobalObject));
-<<<<<<< HEAD
-}
-
-static inline JSC::EncodedJSValue jsFunctionDispatchEventBody(JSC::JSGlobalObject* lexicalGlobalObject, JSC::CallFrame* callFrame, Zig::GlobalObject* castedThis)
-=======
 }
 
 static inline JSC::EncodedJSValue jsFunctionDispatchEventBody(JSC::JSGlobalObject* lexicalGlobalObject, JSC::CallFrame* callFrame, Zig::GlobalObject* castedThis)
@@ -2113,178 +1963,7 @@
     return jsFunctionDispatchEventBody(lexicalGlobalObject, callFrame, jsDynamicCast<Zig::GlobalObject*>(lexicalGlobalObject));
 }
 
-static inline JSValue jsServiceWorkerGlobalScope_ByteLengthQueuingStrategyConstructorGetter(JSGlobalObject& lexicalGlobalObject, Zig::GlobalObject& thisObject)
-{
-    UNUSED_PARAM(lexicalGlobalObject);
-    return JSByteLengthQueuingStrategy::getConstructor(JSC::getVM(&lexicalGlobalObject), &thisObject);
-}
-
-JSC_DEFINE_CUSTOM_GETTER(jsServiceWorkerGlobalScope_ByteLengthQueuingStrategyConstructor, (JSGlobalObject * lexicalGlobalObject, JSC::EncodedJSValue thisValue, PropertyName attributeName))
-{
-    return IDLAttribute<Zig::GlobalObject>::get<jsServiceWorkerGlobalScope_ByteLengthQueuingStrategyConstructorGetter>(*lexicalGlobalObject, thisValue, attributeName);
-}
-
-static inline JSValue jsServiceWorkerGlobalScope_CountQueuingStrategyConstructorGetter(JSGlobalObject& lexicalGlobalObject, Zig::GlobalObject& thisObject)
-{
-    UNUSED_PARAM(lexicalGlobalObject);
-    return JSCountQueuingStrategy::getConstructor(JSC::getVM(&lexicalGlobalObject), &thisObject);
-}
-
-JSC_DEFINE_CUSTOM_GETTER(jsServiceWorkerGlobalScope_CountQueuingStrategyConstructor, (JSGlobalObject * lexicalGlobalObject, JSC::EncodedJSValue thisValue, PropertyName attributeName))
-{
-    return IDLAttribute<Zig::GlobalObject>::get<jsServiceWorkerGlobalScope_CountQueuingStrategyConstructorGetter>(*lexicalGlobalObject, thisValue, attributeName);
-}
-
-static inline JSValue jsServiceWorkerGlobalScope_ReadableByteStreamControllerConstructorGetter(JSGlobalObject& lexicalGlobalObject, Zig::GlobalObject& thisObject)
-{
-    UNUSED_PARAM(lexicalGlobalObject);
-    return JSReadableByteStreamController::getConstructor(JSC::getVM(&lexicalGlobalObject), &thisObject);
-}
-
-JSC_DEFINE_CUSTOM_GETTER(jsServiceWorkerGlobalScope_ReadableByteStreamControllerConstructor, (JSGlobalObject * lexicalGlobalObject, JSC::EncodedJSValue thisValue, PropertyName attributeName))
-{
-    return IDLAttribute<Zig::GlobalObject>::get<jsServiceWorkerGlobalScope_ReadableByteStreamControllerConstructorGetter>(*lexicalGlobalObject, thisValue, attributeName);
-}
-
-static inline JSValue jsServiceWorkerGlobalScope_ReadableStreamConstructorGetter(JSGlobalObject& lexicalGlobalObject, Zig::GlobalObject& thisObject)
-{
-    UNUSED_PARAM(lexicalGlobalObject);
-    return JSReadableStream::getConstructor(JSC::getVM(&lexicalGlobalObject), &thisObject);
-}
-
-JSC_DEFINE_CUSTOM_GETTER(jsServiceWorkerGlobalScope_ReadableStreamConstructor, (JSGlobalObject * lexicalGlobalObject, JSC::EncodedJSValue thisValue, PropertyName attributeName))
-{
-    return IDLAttribute<Zig::GlobalObject>::get<jsServiceWorkerGlobalScope_ReadableStreamConstructorGetter>(*lexicalGlobalObject, thisValue, attributeName);
-}
-
-static inline JSValue jsServiceWorkerGlobalScope_ReadableStreamBYOBReaderConstructorGetter(JSGlobalObject& lexicalGlobalObject, Zig::GlobalObject& thisObject)
-{
-    UNUSED_PARAM(lexicalGlobalObject);
-    return JSReadableStreamBYOBReader::getConstructor(JSC::getVM(&lexicalGlobalObject), &thisObject);
-}
-
-JSC_DEFINE_CUSTOM_GETTER(jsServiceWorkerGlobalScope_ReadableStreamBYOBReaderConstructor, (JSGlobalObject * lexicalGlobalObject, JSC::EncodedJSValue thisValue, PropertyName attributeName))
-{
-    return IDLAttribute<Zig::GlobalObject>::get<jsServiceWorkerGlobalScope_ReadableStreamBYOBReaderConstructorGetter>(*lexicalGlobalObject, thisValue, attributeName);
-}
-
-static inline JSValue jsServiceWorkerGlobalScope_ReadableStreamBYOBRequestConstructorGetter(JSGlobalObject& lexicalGlobalObject, Zig::GlobalObject& thisObject)
-{
-    UNUSED_PARAM(lexicalGlobalObject);
-    return JSReadableStreamBYOBRequest::getConstructor(JSC::getVM(&lexicalGlobalObject), &thisObject);
-}
-
-JSC_DEFINE_CUSTOM_GETTER(jsServiceWorkerGlobalScope_ReadableStreamBYOBRequestConstructor, (JSGlobalObject * lexicalGlobalObject, JSC::EncodedJSValue thisValue, PropertyName attributeName))
-{
-    return IDLAttribute<Zig::GlobalObject>::get<jsServiceWorkerGlobalScope_ReadableStreamBYOBRequestConstructorGetter>(*lexicalGlobalObject, thisValue, attributeName);
-}
-
-static inline JSValue jsServiceWorkerGlobalScope_ReadableStreamDefaultControllerConstructorGetter(JSGlobalObject& lexicalGlobalObject, Zig::GlobalObject& thisObject)
-{
-    UNUSED_PARAM(lexicalGlobalObject);
-    return JSReadableStreamDefaultController::getConstructor(JSC::getVM(&lexicalGlobalObject), &thisObject);
-}
-
-JSC_DEFINE_CUSTOM_GETTER(jsServiceWorkerGlobalScope_ReadableStreamDefaultControllerConstructor, (JSGlobalObject * lexicalGlobalObject, JSC::EncodedJSValue thisValue, PropertyName attributeName))
-{
-    return IDLAttribute<Zig::GlobalObject>::get<jsServiceWorkerGlobalScope_ReadableStreamDefaultControllerConstructorGetter>(*lexicalGlobalObject, thisValue, attributeName);
-}
-
-static inline JSValue jsServiceWorkerGlobalScope_ReadableStreamDefaultReaderConstructorGetter(JSGlobalObject& lexicalGlobalObject, Zig::GlobalObject& thisObject)
-{
-    UNUSED_PARAM(lexicalGlobalObject);
-    return JSReadableStreamDefaultReader::getConstructor(JSC::getVM(&lexicalGlobalObject), &thisObject);
-}
-
-JSC_DEFINE_CUSTOM_GETTER(jsServiceWorkerGlobalScope_ReadableStreamDefaultReaderConstructor, (JSGlobalObject * lexicalGlobalObject, JSC::EncodedJSValue thisValue, PropertyName attributeName))
-{
-    return IDLAttribute<Zig::GlobalObject>::get<jsServiceWorkerGlobalScope_ReadableStreamDefaultReaderConstructorGetter>(*lexicalGlobalObject, thisValue, attributeName);
-}
-
-static inline JSValue jsServiceWorkerGlobalScope_TransformStreamConstructorGetter(JSGlobalObject& lexicalGlobalObject, Zig::GlobalObject& thisObject)
-{
-    UNUSED_PARAM(lexicalGlobalObject);
-    return JSTransformStream::getConstructor(JSC::getVM(&lexicalGlobalObject), &thisObject);
-}
-
-JSC_DEFINE_CUSTOM_GETTER(jsServiceWorkerGlobalScope_TransformStreamConstructor, (JSGlobalObject * lexicalGlobalObject, JSC::EncodedJSValue thisValue, PropertyName attributeName))
-{
-    return IDLAttribute<Zig::GlobalObject>::get<jsServiceWorkerGlobalScope_TransformStreamConstructorGetter>(*lexicalGlobalObject, thisValue, attributeName);
-}
-
-static inline JSValue jsServiceWorkerGlobalScope_TransformStreamDefaultControllerConstructorGetter(JSGlobalObject& lexicalGlobalObject, Zig::GlobalObject& thisObject)
-{
-    UNUSED_PARAM(lexicalGlobalObject);
-    return JSTransformStreamDefaultController::getConstructor(JSC::getVM(&lexicalGlobalObject), &thisObject);
-}
-
-JSC_DEFINE_CUSTOM_GETTER(jsServiceWorkerGlobalScope_TransformStreamDefaultControllerConstructor, (JSGlobalObject * lexicalGlobalObject, JSC::EncodedJSValue thisValue, PropertyName attributeName))
-{
-    return IDLAttribute<Zig::GlobalObject>::get<jsServiceWorkerGlobalScope_TransformStreamDefaultControllerConstructorGetter>(*lexicalGlobalObject, thisValue, attributeName);
-}
-
-static inline JSValue jsServiceWorkerGlobalScope_WritableStreamConstructorGetter(JSGlobalObject& lexicalGlobalObject, Zig::GlobalObject& thisObject)
-{
-    UNUSED_PARAM(lexicalGlobalObject);
-    return JSWritableStream::getConstructor(JSC::getVM(&lexicalGlobalObject), &thisObject);
-}
-
-JSC_DEFINE_CUSTOM_GETTER(jsServiceWorkerGlobalScope_WritableStreamConstructor, (JSGlobalObject * lexicalGlobalObject, JSC::EncodedJSValue thisValue, PropertyName attributeName))
-{
-    return IDLAttribute<Zig::GlobalObject>::get<jsServiceWorkerGlobalScope_WritableStreamConstructorGetter>(*lexicalGlobalObject, thisValue, attributeName);
-}
-
-static inline JSValue jsServiceWorkerGlobalScope_WritableStreamDefaultControllerConstructorGetter(JSGlobalObject& lexicalGlobalObject, Zig::GlobalObject& thisObject)
-{
-    UNUSED_PARAM(lexicalGlobalObject);
-    return JSWritableStreamDefaultController::getConstructor(JSC::getVM(&lexicalGlobalObject), &thisObject);
-}
-
-JSC_DEFINE_CUSTOM_GETTER(jsServiceWorkerGlobalScope_WritableStreamDefaultControllerConstructor, (JSGlobalObject * lexicalGlobalObject, JSC::EncodedJSValue thisValue, PropertyName attributeName))
-{
-    return IDLAttribute<Zig::GlobalObject>::get<jsServiceWorkerGlobalScope_WritableStreamDefaultControllerConstructorGetter>(*lexicalGlobalObject, thisValue, attributeName);
-}
-
-static inline JSValue jsServiceWorkerGlobalScope_WritableStreamDefaultWriterConstructorGetter(JSGlobalObject& lexicalGlobalObject, Zig::GlobalObject& thisObject)
-{
-    UNUSED_PARAM(lexicalGlobalObject);
-    return JSWritableStreamDefaultWriter::getConstructor(JSC::getVM(&lexicalGlobalObject), &thisObject);
-}
-
-JSC_DEFINE_CUSTOM_GETTER(jsServiceWorkerGlobalScope_WritableStreamDefaultWriterConstructor, (JSGlobalObject * lexicalGlobalObject, JSC::EncodedJSValue thisValue, PropertyName attributeName))
-{
-    return IDLAttribute<Zig::GlobalObject>::get<jsServiceWorkerGlobalScope_WritableStreamDefaultWriterConstructorGetter>(*lexicalGlobalObject, thisValue, attributeName);
-}
-
-JSC_DEFINE_CUSTOM_GETTER(getterSubtleCryptoConstructor, (JSGlobalObject * lexicalGlobalObject, JSC::EncodedJSValue thisValue, PropertyName attributeName))
-{
-    Zig::GlobalObject* thisObject = JSC::jsCast<Zig::GlobalObject*>(lexicalGlobalObject);
-    return JSValue::encode(
-        JSSubtleCrypto::getConstructor(thisObject->vm(), thisObject));
-}
-
-JSC_DEFINE_CUSTOM_GETTER(getterCryptoKeyConstructor, (JSGlobalObject * lexicalGlobalObject, JSC::EncodedJSValue thisValue, PropertyName attributeName))
->>>>>>> 52d47c24
-{
-    auto& vm = JSC::getVM(lexicalGlobalObject);
-    auto throwScope = DECLARE_THROW_SCOPE(vm);
-    UNUSED_PARAM(throwScope);
-    UNUSED_PARAM(callFrame);
-    auto& impl = castedThis->globalEventScope;
-    if (UNLIKELY(callFrame->argumentCount() < 1))
-        return throwVMError(lexicalGlobalObject, throwScope, createNotEnoughArgumentsError(lexicalGlobalObject));
-    EnsureStillAliveScope argument0 = callFrame->uncheckedArgument(0);
-    auto event = convert<IDLInterface<Event>>(*lexicalGlobalObject, argument0.value(), [](JSC::JSGlobalObject& lexicalGlobalObject, JSC::ThrowScope& scope) { throwArgumentTypeError(lexicalGlobalObject, scope, 0, "event", "EventTarget", "dispatchEvent", "Event"); });
-    RETURN_IF_EXCEPTION(throwScope, encodedJSValue());
-    RELEASE_AND_RETURN(throwScope, JSValue::encode(WebCore::toJS<IDLBoolean>(*lexicalGlobalObject, throwScope, impl.dispatchEventForBindings(*event))));
-}
-
-JSC_DEFINE_HOST_FUNCTION(jsFunctionDispatchEvent, (JSGlobalObject * lexicalGlobalObject, CallFrame* callFrame))
-{
-    return jsFunctionDispatchEventBody(lexicalGlobalObject, callFrame, jsDynamicCast<Zig::GlobalObject*>(lexicalGlobalObject));
-}
-
-JSC_DEFINE_CUSTOM_GETTER(getterSubtleCrypto, (JSGlobalObject * lexicalGlobalObject, JSC::EncodedJSValue thisValue, PropertyName attributeName))
+JSC_DEFINE_CUSTOM_GETTER(getterSubtleCrypto, (JSGlobalObject * lexicalGlobalObject, EncodedJSValue thisValue, PropertyName attributeName))
 {
     return JSValue::encode(reinterpret_cast<Zig::GlobalObject*>(lexicalGlobalObject)->subtleCrypto());
 }
@@ -2526,7 +2205,8 @@
     return JSValue::encode(jsDoubleNumber(result));
 }
 
-static inline EncodedJSValue functionPerformanceGetEntriesByNameBody(JSGlobalObject* globalObject) {
+static inline EncodedJSValue functionPerformanceGetEntriesByNameBody(JSGlobalObject* globalObject)
+{
     auto& vm = globalObject->vm();
     auto* global = reinterpret_cast<GlobalObject*>(globalObject);
     auto* array = JSC::constructEmptyArray(globalObject, nullptr);
@@ -2535,12 +2215,8 @@
 
 extern "C" {
 class JSPerformanceObject;
-<<<<<<< HEAD
 static JSC_DECLARE_HOST_FUNCTION(functionPerformanceNow);
 static JSC_DECLARE_HOST_FUNCTION(functionPerformanceGetEntriesByName);
-=======
-JSC_DECLARE_HOST_FUNCTION(functionPerformanceNow);
->>>>>>> 52d47c24
 static JSC_DECLARE_JIT_OPERATION_WITHOUT_WTF_INTERNAL(functionPerformanceNowWithoutTypeCheck, JSC::EncodedJSValue, (JSC::JSGlobalObject*, JSPerformanceObject*));
 }
 
@@ -2619,7 +2295,6 @@
 {
     return functionPerformanceNowBody(globalObject);
 }
-
 
 JSC_DEFINE_HOST_FUNCTION(functionPerformanceGetEntriesByName, (JSGlobalObject * globalObject, JSC::CallFrame* callFrame))
 {
@@ -3812,26 +3487,7 @@
     return Bun__Timer__setTimeout(globalObject, JSC::JSValue::encode(job), JSC::JSValue::encode(jsNumber(0)), JSValue::encode(arguments));
 }
 
-<<<<<<< HEAD
 JSValue getEventSourceConstructor(VM& vm, JSObject* thisObject)
-=======
-JSC_DEFINE_CUSTOM_GETTER(JSModuleLoader_getter, (JSGlobalObject * globalObject, JSC::EncodedJSValue thisValue, PropertyName))
-{
-    return JSValue::encode(globalObject->moduleLoader());
-}
-
-JSC_DEFINE_CUSTOM_GETTER(functionResolveMessageGetter, (JSGlobalObject * globalObject, JSC::EncodedJSValue thisValue, PropertyName))
-{
-    return JSValue::encode(reinterpret_cast<Zig::GlobalObject*>(globalObject)->JSResolveMessageConstructor());
-}
-JSC_DEFINE_CUSTOM_GETTER(functionBuildMessageGetter, (JSGlobalObject * globalObject, JSC::EncodedJSValue thisValue, PropertyName))
-{
-    return JSValue::encode(reinterpret_cast<Zig::GlobalObject*>(globalObject)->JSBuildMessageConstructor());
-}
-
-JSC_DEFINE_CUSTOM_GETTER(
-    EventSource_getter, (JSGlobalObject * globalObject, JSC::EncodedJSValue thisValue, PropertyName property))
->>>>>>> 52d47c24
 {
     auto globalObject = jsCast<Zig::GlobalObject*>(thisObject);
     auto scope = DECLARE_THROW_SCOPE(vm);
