--- conflicted
+++ resolved
@@ -53,12 +53,8 @@
 #include "BunCommonStrings.h"
 #include "BunHttp2CommonStrings.h"
 #include "BunGlobalScope.h"
-<<<<<<< HEAD
 #include <js_native_api.h>
 #include <node_api.h>
-=======
-#include "napi_finalizer.h"
->>>>>>> 23dc0fed
 
 namespace WebCore {
 class WorkerGlobalScope;
@@ -331,7 +327,7 @@
     WebCore::EventTarget& eventTarget();
 
     WebCore::ScriptExecutionContext* m_scriptExecutionContext;
-    Bun::WorkerGlobalScope& globalEventScope;
+    Ref<Bun::WorkerGlobalScope> globalEventScope;
 
     void resetOnEachMicrotaskTick();
 
@@ -477,7 +473,6 @@
     // To do that, we count the number of times we register a module.
     int napiModuleRegisterCallCount = 0;
 
-<<<<<<< HEAD
     // Used by napi_wrap to associate native objects with JS values.
     // Should only use JSCell* keys and NapiExternal values that contain NapiRefs.
     LazyProperty<JSGlobalObject, JSC::JSWeakMap> m_napiWraps;
@@ -488,13 +483,6 @@
     JSC::JSWeakMap* napiWraps() const { return m_napiWraps.getInitializedOnMainThread(this); }
 
     JSC::JSWeakMap* napiTypeTags() const { return m_napiTypeTags.getInitializedOnMainThread(this); }
-=======
-    // NAPI instance data
-    // This is not a correct implementation
-    // Addon modules can override each other's data
-    void* napiInstanceData = nullptr;
-    NapiFinalizer napiFinalizer = {};
->>>>>>> 23dc0fed
 
     Bun::JSMockModule mockModule;
 
