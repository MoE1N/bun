const std = @import("std");
const logger = bun.logger;
const js_lexer = bun.js_lexer;
const importRecord = @import("import_record.zig");
const js_ast = bun.JSAst;
const options = @import("options.zig");
const BabyList = @import("./baby_list.zig").BabyList;
const fs = @import("fs.zig");
const bun = @import("root").bun;
const string = bun.string;
const Output = bun.Output;
const Global = bun.Global;
const Environment = bun.Environment;
const strings = bun.strings;
const MutableString = bun.MutableString;
const stringZ = bun.stringZ;
const default_allocator = bun.default_allocator;
const C = bun.C;
const expect = std.testing.expect;
const ImportKind = importRecord.ImportKind;
const BindingNodeIndex = js_ast.BindingNodeIndex;

const StmtNodeIndex = js_ast.StmtNodeIndex;
const ExprNodeIndex = js_ast.ExprNodeIndex;
const ExprNodeList = js_ast.ExprNodeList;
const StmtNodeList = js_ast.StmtNodeList;
const BindingNodeList = js_ast.BindingNodeList;
const assert = bun.assert;

const LocRef = js_ast.LocRef;
const S = js_ast.S;
const B = js_ast.B;
const G = js_ast.G;
const T = js_lexer.T;
const E = js_ast.E;
const Stmt = js_ast.Stmt;
pub const Expr = js_ast.Expr;
const Binding = js_ast.Binding;
const Symbol = js_ast.Symbol;
const Level = js_ast.Op.Level;
const Op = js_ast.Op;
const Scope = js_ast.Scope;
const locModuleScope = logger.Loc.Empty;
const Indentation = js_printer.Options.Indentation;

const LEXER_DEBUGGER_WORKAROUND = false;

const HashMapPool = struct {
    const HashMap = std.HashMap(u64, void, IdentityContext, 80);
    const LinkedList = std.SinglyLinkedList(HashMap);
    threadlocal var list: LinkedList = undefined;
    threadlocal var loaded: bool = false;

    const IdentityContext = struct {
        pub fn eql(_: @This(), a: u64, b: u64) bool {
            return a == b;
        }

        pub fn hash(_: @This(), a: u64) u64 {
            return a;
        }
    };

    pub fn get(_: std.mem.Allocator) *LinkedList.Node {
        if (loaded) {
            if (list.popFirst()) |node| {
                node.data.clearRetainingCapacity();
                return node;
            }
        }

        const new_node = default_allocator.create(LinkedList.Node) catch unreachable;
        new_node.* = LinkedList.Node{ .data = HashMap.initContext(default_allocator, IdentityContext{}) };
        return new_node;
    }

    pub fn release(node: *LinkedList.Node) void {
        if (loaded) {
            list.prepend(node);
            return;
        }

        list = LinkedList{ .first = node };
        loaded = true;
    }
};

fn newExpr(t: anytype, loc: logger.Loc) Expr {
    const Type = @TypeOf(t);
    if (comptime @typeInfo(Type) == .Pointer) {
        @compileError("Unexpected pointer");
    }

    if (comptime Environment.allow_assert) {
        if (comptime Type == E.Object) {
            for (t.properties.slice()) |prop| {
                // json should never have an initializer set
                bun.assert(prop.initializer == null);
                bun.assert(prop.key != null);
                bun.assert(prop.value != null);
            }
        }
    }

    return Expr.init(Type, t, loc);
}

// This hack fixes using LLDB
fn JSONLikeParser(comptime opts: js_lexer.JSONOptions) type {
    return JSONLikeParser_(
        opts.is_json,
        opts.allow_comments,
        opts.allow_trailing_commas,
        opts.ignore_leading_escape_sequences,
        opts.ignore_trailing_escape_sequences,
        opts.json_warn_duplicate_keys,
        opts.was_originally_macro,
        opts.guess_indentation,
    );
}

fn JSONLikeParser_(
    comptime opts_is_json: bool,
    comptime opts_allow_comments: bool,
    comptime opts_allow_trailing_commas: bool,
    comptime opts_ignore_leading_escape_sequences: bool,
    comptime opts_ignore_trailing_escape_sequences: bool,
    comptime opts_json_warn_duplicate_keys: bool,
    comptime opts_was_originally_macro: bool,
    comptime opts_guess_indentation: bool,
) type {
    const opts = js_lexer.JSONOptions{
        .is_json = opts_is_json,
        .allow_comments = opts_allow_comments,
        .allow_trailing_commas = opts_allow_trailing_commas,
        .ignore_leading_escape_sequences = opts_ignore_leading_escape_sequences,
        .ignore_trailing_escape_sequences = opts_ignore_trailing_escape_sequences,
        .json_warn_duplicate_keys = opts_json_warn_duplicate_keys,
        .was_originally_macro = opts_was_originally_macro,
        .guess_indentation = opts_guess_indentation,
    };
    return struct {
        const Lexer = js_lexer.NewLexer(if (LEXER_DEBUGGER_WORKAROUND) js_lexer.JSONOptions{} else opts);

        lexer: Lexer,
        log: *logger.Log,
        allocator: std.mem.Allocator,
        list_allocator: std.mem.Allocator,

        pub fn init(allocator: std.mem.Allocator, source_: logger.Source, log: *logger.Log) !Parser {
            return initWithListAllocator(allocator, allocator, source_, log);
        }

        pub fn initWithListAllocator(allocator: std.mem.Allocator, list_allocator: std.mem.Allocator, source_: logger.Source, log: *logger.Log) !Parser {
            Expr.Data.Store.assert();
            Stmt.Data.Store.assert();

            return Parser{
                .lexer = try Lexer.init(log, source_, allocator),
                .allocator = allocator,
                .log = log,
                .list_allocator = list_allocator,
            };
        }

        pub inline fn source(p: *const Parser) *const logger.Source {
            return &p.lexer.source;
        }

        const Parser = @This();

        pub fn parseExpr(p: *Parser, comptime maybe_auto_quote: bool) anyerror!Expr {
            const loc = p.lexer.loc();

            switch (p.lexer.token) {
                .t_false => {
                    try p.lexer.next();
                    return newExpr(E.Boolean{
                        .value = false,
                    }, loc);
                },
                .t_true => {
                    try p.lexer.next();
                    return newExpr(E.Boolean{
                        .value = true,
                    }, loc);
                },
                .t_null => {
                    try p.lexer.next();
                    return newExpr(E.Null{}, loc);
                },
                .t_string_literal => {
                    const str: E.String = try p.lexer.toEString();
                    try p.lexer.next();
                    return newExpr(str, loc);
                },
                .t_numeric_literal => {
                    const value = p.lexer.number;
                    try p.lexer.next();
                    return newExpr(E.Number{ .value = value }, loc);
                },
                .t_minus => {
                    try p.lexer.next();
                    const value = p.lexer.number;
                    try p.lexer.expect(.t_numeric_literal);
                    return newExpr(E.Number{ .value = -value }, loc);
                },
                .t_open_bracket => {
                    try p.lexer.next();
                    var is_single_line = !p.lexer.has_newline_before;
                    var exprs = std.ArrayList(Expr).init(p.list_allocator);

                    while (p.lexer.token != .t_close_bracket) {
                        if (exprs.items.len > 0) {
                            if (p.lexer.has_newline_before) {
                                is_single_line = false;
                            }

                            if (!try p.parseMaybeTrailingComma(.t_close_bracket)) {
                                break;
                            }

                            if (p.lexer.has_newline_before) {
                                is_single_line = false;
                            }
                        }

                        exprs.append(try p.parseExpr(false)) catch unreachable;
                    }

                    if (p.lexer.has_newline_before) {
                        is_single_line = false;
                    }
                    try p.lexer.expect(.t_close_bracket);
                    return newExpr(E.Array{
                        .items = ExprNodeList.fromList(exprs),
                        .is_single_line = is_single_line,
                        .was_originally_macro = comptime opts.was_originally_macro,
                    }, loc);
                },
                .t_open_brace => {
                    try p.lexer.next();
                    var is_single_line = !p.lexer.has_newline_before;
                    var properties = std.ArrayList(G.Property).init(p.list_allocator);

                    const DuplicateNodeType = comptime if (opts.json_warn_duplicate_keys) *HashMapPool.LinkedList.Node else void;
                    const HashMapType = comptime if (opts.json_warn_duplicate_keys) HashMapPool.HashMap else void;

                    var duplicates_node: DuplicateNodeType = if (comptime opts.json_warn_duplicate_keys)
                        HashMapPool.get(p.allocator)
                    else {};

                    var duplicates: HashMapType = if (comptime opts.json_warn_duplicate_keys)
                        duplicates_node.data
                    else {};

                    defer {
                        if (comptime opts.json_warn_duplicate_keys) {
                            duplicates_node.data = duplicates;
                            HashMapPool.release(duplicates_node);
                        }
                    }

                    while (p.lexer.token != .t_close_brace) {
                        if (properties.items.len > 0) {
                            if (p.lexer.has_newline_before) {
                                is_single_line = false;
                            }
                            if (!try p.parseMaybeTrailingComma(.t_close_brace)) {
                                break;
                            }
                            if (p.lexer.has_newline_before) {
                                is_single_line = false;
                            }
                        }

                        const str = try p.lexer.toEString();

                        try p.lexer.expect(.t_string_literal);

                        const key_range = p.lexer.range();
                        const key = newExpr(str, key_range.loc);

                        if (comptime opts.json_warn_duplicate_keys) {
                            const hash_key = str.hash();
                            const duplicate_get_or_put = duplicates.getOrPut(hash_key) catch unreachable;
                            duplicate_get_or_put.key_ptr.* = hash_key;

                            // Warn about duplicate keys
                            if (duplicate_get_or_put.found_existing) {
                                p.log.addRangeWarningFmt(p.source(), key_range, p.allocator, "Duplicate key \"{s}\" in object literal", .{str.asWtf8AssertNotRope()}) catch unreachable;
                            }
                        }

                        try p.lexer.expect(.t_colon);
                        const value = try p.parseExpr(false);
                        properties.append(G.Property{
                            .key = key,
                            .value = value,
                            .kind = js_ast.G.Property.Kind.normal,
                            .initializer = null,
                        }) catch unreachable;
                    }

                    if (p.lexer.has_newline_before) {
                        is_single_line = false;
                    }
                    try p.lexer.expect(.t_close_brace);
                    return newExpr(E.Object{
                        .properties = G.Property.List.fromList(properties),
                        .is_single_line = is_single_line,
                        .was_originally_macro = comptime opts.was_originally_macro,
                    }, loc);
                },
                else => {
                    if (comptime maybe_auto_quote) {
                        p.lexer = try Lexer.initToParseSingleUnquotedString(p.log, p.source().*, p.allocator);
                        try p.lexer.parseStringLiteral(0);
                        return p.parseExpr(false);
                    }

                    try p.lexer.unexpected();
                    return error.ParserError;
                },
            }
        }

        pub fn parseMaybeTrailingComma(p: *Parser, closer: T) !bool {
            const comma_range = p.lexer.range();
            try p.lexer.expect(.t_comma);

            if (p.lexer.token == closer) {
                if (comptime !opts.allow_trailing_commas) {
                    p.log.addRangeError(p.source(), comma_range, "JSON does not support trailing commas") catch unreachable;
                }
                return false;
            }

            return true;
        }
    };
}

// This is a special JSON parser that stops as soon as it finds combinations of
// {
//    "name": "NAME_IN_HERE",
//    "version": "VERSION_IN_HERE",
//    "bin": ... or "directories": { "bin": ... }
// }
// and then returns the name, version, and bin
// More precisely, it stops as soon as it finds a top-level "name" and "version" (and/or "bin").
// In most cases, it should perform zero heap allocations because it does not create arrays or objects (It just skips them).
// If searching for "bin", objects are only created if the key is top level "bin". "bin" within "directories" can only be a string.
pub const PackageJSONVersionChecker = struct {
    const Lexer = js_lexer.NewLexer(opts);

    lexer: Lexer,
    source: *const logger.Source,
    log: *logger.Log,
    allocator: std.mem.Allocator,
    depth: usize = 0,

    found_version_buf: [1024]u8 = undefined,
    found_name_buf: [1024]u8 = undefined,

    found_name: []const u8 = "",
    found_version: []const u8 = "",
    found_bin: union(enum) {
        bin: Expr,
        dir: Expr,
    } = .{ .bin = Expr.empty },

    has_found_name: bool = false,
    has_found_version: bool = false,
    has_found_bin: bool = false,

    name_loc: logger.Loc = logger.Loc.Empty,

    const opts = if (LEXER_DEBUGGER_WORKAROUND) js_lexer.JSONOptions{} else js_lexer.JSONOptions{
        .is_json = true,
        .json_warn_duplicate_keys = false,
        .allow_trailing_commas = true,
        .allow_comments = true,
    };

    pub fn init(allocator: std.mem.Allocator, source: *const logger.Source, log: *logger.Log, checks: enum { check_for_bin, ignore_bin, only_bin }) !Parser {
        return Parser{
            .lexer = try Lexer.init(log, source.*, allocator),
            .allocator = allocator,
            .log = log,
            .source = source,
            .has_found_bin = checks == .ignore_bin,
            .has_found_name = checks == .only_bin,
            .has_found_version = checks == .only_bin,
        };
    }

    const Parser = @This();

    pub fn parseExpr(p: *Parser, collect_props: bool, parent_is_directories: bool) anyerror!Expr {
        const loc = p.lexer.loc();

        if (p.has_found_name and p.has_found_version and p.has_found_bin) return newExpr(E.Missing{}, loc);

        switch (p.lexer.token) {
            .t_false => {
                try p.lexer.next();
                return newExpr(E.Boolean{
                    .value = false,
                }, loc);
            },
            .t_true => {
                try p.lexer.next();
                return newExpr(E.Boolean{
                    .value = true,
                }, loc);
            },
            .t_null => {
                try p.lexer.next();
                return newExpr(E.Null{}, loc);
            },
            .t_string_literal => {
                const str = try p.lexer.toEString();
                try p.lexer.next();
                return newExpr(str, loc);
            },
            .t_numeric_literal => {
                const value = p.lexer.number;
                try p.lexer.next();
                return newExpr(E.Number{ .value = value }, loc);
            },
            .t_minus => {
                try p.lexer.next();
                const value = p.lexer.number;
                try p.lexer.expect(.t_numeric_literal);
                return newExpr(E.Number{ .value = -value }, loc);
            },
            .t_open_bracket => {
                try p.lexer.next();
                var has_exprs = false;

                while (p.lexer.token != .t_close_bracket) {
                    if (has_exprs) {
                        if (!try p.parseMaybeTrailingComma(.t_close_bracket)) {
                            break;
                        }
                    }

                    _ = try p.parseExpr(false, false);
                    has_exprs = true;
                }

                try p.lexer.expect(.t_close_bracket);
                return newExpr(E.Missing{}, loc);
            },
            .t_open_brace => {
                try p.lexer.next();
                p.depth += 1;
                defer p.depth -= 1;

                var properties = std.ArrayList(G.Property).init(p.allocator);

                var has_properties = false;
                while (p.lexer.token != .t_close_brace) {
                    if (has_properties) {
                        if (!try p.parseMaybeTrailingComma(.t_close_brace)) {
                            break;
                        }
                    }

                    const str = try p.lexer.toEString();
                    const key_range = p.lexer.range();

                    const key = newExpr(str, key_range.loc);
                    try p.lexer.expect(.t_string_literal);

                    try p.lexer.expect(.t_colon);

                    var collect_prop_props = false;
                    var is_directories = false;

                    if (!p.has_found_bin and
                        p.depth == 1 and
                        // next is going to be a top level property
                        // with an object value. check if it is "bin"
                        // or "directories"
                        p.lexer.token == .t_open_brace and
                        key.data == .e_string)
                    {
                        if (strings.eqlComptime(key.data.e_string.data, "bin")) {
                            collect_prop_props = true;
                        } else if (strings.eqlComptime(key.data.e_string.data, "directories")) {
                            is_directories = true;
                        }

                        // if bin is in directories it can only be a string, so
                        // don't need to set collect_prop_props when depth == 2
                        // and in parent_is_directories == true.

                    }

                    const value = try p.parseExpr(collect_prop_props, is_directories);

                    if (p.depth == 1) {
                        // if you have multiple "name" fields in the package.json....
                        // first one wins
<<<<<<< HEAD
                        if (key.data == .e_string and value.data == .e_string) {
                            if (!p.has_found_name and strings.eqlComptime(key.data.e_string.asWtf8AssertNotRope(), "name")) {
                                const len = @min(
                                    value.data.e_string.asWtf8AssertNotRope().len,
                                    p.found_name_buf.len,
                                );

                                bun.copy(u8, &p.found_name_buf, value.data.e_string.asWtf8AssertNotRope()[0..len]);
                                p.found_name = p.found_name_buf[0..len];
                                p.has_found_name = true;
                                p.name_loc = value.loc;
                            } else if (!p.has_found_version and strings.eqlComptime(key.data.e_string.asWtf8AssertNotRope(), "version")) {
                                const len = @min(
                                    value.data.e_string.asWtf8AssertNotRope().len,
                                    p.found_version_buf.len,
                                );
                                bun.copy(u8, &p.found_version_buf, value.data.e_string.asWtf8AssertNotRope()[0..len]);
                                p.found_version = p.found_version_buf[0..len];
                                p.has_found_version = true;
=======
                        if (key.data == .e_string) {
                            if (value.data == .e_string) {
                                if (!p.has_found_name and strings.eqlComptime(key.data.e_string.data, "name")) {
                                    const len = @min(
                                        value.data.e_string.data.len,
                                        p.found_name_buf.len,
                                    );

                                    bun.copy(u8, &p.found_name_buf, value.data.e_string.data[0..len]);
                                    p.found_name = p.found_name_buf[0..len];
                                    p.has_found_name = true;
                                    p.name_loc = value.loc;
                                } else if (!p.has_found_version and strings.eqlComptime(key.data.e_string.data, "version")) {
                                    const len = @min(
                                        value.data.e_string.data.len,
                                        p.found_version_buf.len,
                                    );
                                    bun.copy(u8, &p.found_version_buf, value.data.e_string.data[0..len]);
                                    p.found_version = p.found_version_buf[0..len];
                                    p.has_found_version = true;
                                }
                            }

                            if (!p.has_found_bin and strings.eqlComptime(key.data.e_string.data, "bin")) {
                                p.found_bin = .{
                                    .bin = value,
                                };
                                p.has_found_bin = true;
                            }
                        }
                    } else if (parent_is_directories) {
                        if (key.data == .e_string) {
                            if (!p.has_found_bin and strings.eqlComptime(key.data.e_string.data, "bin")) {
                                p.found_bin = .{
                                    .dir = value,
                                };
                                p.has_found_bin = true;
>>>>>>> 8b3b1442
                            }
                        }
                    }

                    if (p.has_found_name and p.has_found_version and p.has_found_bin) return newExpr(E.Missing{}, loc);

                    has_properties = true;
                    if (collect_props) {
                        properties.append(.{
                            .key = key,
                            .value = value,
                            .kind = .normal,
                            .initializer = null,
                        }) catch bun.outOfMemory();
                    }
                }

                try p.lexer.expect(.t_close_brace);

                if (collect_props) {
                    return newExpr(E.Object{
                        .properties = G.Property.List.fromList(properties),
                    }, loc);
                }
                return newExpr(E.Missing{}, loc);
            },
            else => {
                try p.lexer.unexpected();
                return error.ParserError;
            },
        }
    }

    pub fn parseMaybeTrailingComma(p: *Parser, closer: T) !bool {
        const comma_range = p.lexer.range();
        try p.lexer.expect(.t_comma);

        if (p.lexer.token == closer) {
            if (comptime !opts.allow_trailing_commas) {
                p.log.addRangeError(p.source(), comma_range, "JSON does not support trailing commas") catch unreachable;
            }
            return false;
        }

        return true;
    }
};

pub fn toAST(
    allocator: std.mem.Allocator,
    comptime Type: type,
    value: Type,
) anyerror!js_ast.Expr {
    const type_info: std.builtin.Type = @typeInfo(Type);

    switch (type_info) {
        .Bool => {
            return Expr{
                .data = .{ .e_boolean = .{
                    .value = value,
                } },
                .loc = logger.Loc{},
            };
        },
        .Int => {
            return Expr{
                .data = .{
                    .e_number = .{
                        .value = @as(f64, @floatFromInt(value)),
                    },
                },
                .loc = logger.Loc{},
            };
        },
        .Float => {
            return Expr{
                .data = .{
                    .e_number = .{
                        .value = @as(f64, @floatCast(value)),
                    },
                },
                .loc = logger.Loc{},
            };
        },
        .Pointer => |ptr_info| switch (ptr_info.size) {
            .One => switch (@typeInfo(ptr_info.child)) {
                .Array => {
                    const Slice = []const std.meta.Elem(ptr_info.child);
                    return try toAST(allocator, Slice, value.*);
                },
                else => {
                    return try toAST(allocator, @TypeOf(value.*), value.*);
                },
            },
            .Slice => {
                if (ptr_info.child == u8) {
                    return Expr.init(js_ast.E.String, js_ast.E.String.init(value), logger.Loc.Empty);
                }

                const exprs = try allocator.alloc(Expr, value.len);
                for (exprs, 0..) |*ex, i| ex.* = try toAST(allocator, @TypeOf(value[i]), value[i]);

                return Expr.init(js_ast.E.Array, js_ast.E.Array{ .items = exprs }, logger.Loc.Empty);
            },
            else => @compileError("Unable to stringify type '" ++ @typeName(T) ++ "'"),
        },
        .Array => |Array| {
            if (Array.child == u8) {
                return Expr.init(js_ast.E.String, js_ast.E.String.init(value), logger.Loc.Empty);
            }

            const exprs = try allocator.alloc(Expr, value.len);
            for (exprs, 0..) |*ex, i| ex.* = try toAST(allocator, @TypeOf(value[i]), value[i]);

            return Expr.init(js_ast.E.Array, js_ast.E.Array{ .items = exprs }, logger.Loc.Empty);
        },
        .Struct => |Struct| {
            const fields: []const std.builtin.Type.StructField = Struct.fields;
            var properties = try allocator.alloc(js_ast.G.Property, fields.len);
            var property_i: usize = 0;
            inline for (fields) |field| {
                properties[property_i] = G.Property{
                    .key = Expr.init(E.String, E.String.init(field.name), logger.Loc.Empty),
                    .value = try toAST(allocator, field.type, @field(value, field.name)),
                };
                property_i += 1;
            }

            return Expr.init(
                js_ast.E.Object,
                js_ast.E.Object{
                    .properties = BabyList(G.Property).init(properties[0..property_i]),
                    .is_single_line = property_i <= 1,
                },
                logger.Loc.Empty,
            );
        },
        .Null => {
            return Expr{ .data = .{ .e_null = .{} }, .loc = logger.Loc{} };
        },
        .Optional => {
            if (value) |_value| {
                return try toAST(allocator, @TypeOf(_value), _value);
            } else {
                return Expr{ .data = .{ .e_null = .{} }, .loc = logger.Loc{} };
            }
        },
        .Enum => {
            _ = std.meta.intToEnum(Type, @intFromEnum(value)) catch {
                return Expr{ .data = .{ .e_null = .{} }, .loc = logger.Loc{} };
            };

            return toAST(allocator, string, @as(string, @tagName(value)));
        },
        .ErrorSet => return try toAST(allocator, []const u8, bun.asByteSlice(@errorName(value))),
        .Union => |Union| {
            const info = Union;
            if (info.tag_type) |UnionTagType| {
                inline for (info.fields) |u_field| {
                    if (value == @field(UnionTagType, u_field.name)) {
                        const StructType = @Type(
                            .{
                                .Struct = .{
                                    .layout = .Auto,
                                    .decls = &.{},
                                    .is_tuple = false,
                                    .fields = &.{
                                        .{
                                            .name = u_field.name,
                                            .type = @TypeOf(
                                                @field(value, u_field.name),
                                            ),
                                            .is_comptime = false,
                                            .default_value = undefined,
                                            .alignment = @alignOf(
                                                @TypeOf(
                                                    @field(value, u_field.name),
                                                ),
                                            ),
                                        },
                                    },
                                },
                            },
                        );
                        var struct_value: StructType = undefined;
                        @field(struct_value, u_field.name) = value;
                        return try toAST(allocator, StructType, struct_value);
                    }
                }
            } else {
                @compileError("Unable to stringify untagged union '" ++ @typeName(T) ++ "'");
            }
        },
        else => @compileError(std.fmt.comptimePrint("Unsupported type: {s} - {s}", .{ @tagName(type_info), @typeName(Type) })),
    }
}

const JSONParser = if (bun.fast_debug_build_mode) TSConfigParser else JSONLikeParser(js_lexer.JSONOptions{ .is_json = true });
const RemoteJSONParser = if (bun.fast_debug_build_mode) TSConfigParser else JSONLikeParser(js_lexer.JSONOptions{ .is_json = true, .json_warn_duplicate_keys = false });
const DotEnvJSONParser = JSONLikeParser(js_lexer.JSONOptions{
    .ignore_leading_escape_sequences = true,
    .ignore_trailing_escape_sequences = true,
    .allow_trailing_commas = true,
    .is_json = true,
});

const TSConfigParser = JSONLikeParser(js_lexer.JSONOptions{ .allow_comments = true, .is_json = true, .allow_trailing_commas = true });
const JSONParserForMacro = JSONLikeParser(
    js_lexer.JSONOptions{
        .allow_comments = true,
        .is_json = true,
        .json_warn_duplicate_keys = false,
        .allow_trailing_commas = true,
        .was_originally_macro = true,
    },
);

var empty_object = E.Object{};
var empty_array = E.Array{};
var empty_string = E.String.init("");
var empty_string_data = Expr.Data{ .e_string = &empty_string };
var empty_object_data = Expr.Data{ .e_object = &empty_object };
var empty_array_data = Expr.Data{ .e_array = &empty_array };

/// Parse JSON
/// This leaves UTF-16 strings as UTF-16 strings
/// The JavaScript Printer will handle escaping strings if necessary
pub fn parse(
    source: *const logger.Source,
    log: *logger.Log,
    allocator: std.mem.Allocator,
) !Expr {
    var parser = try JSONParser.init(allocator, source.*, log);
    switch (source.contents.len) {
        // This is to be consisntent with how disabled JS files are handled
        0 => {
            return Expr{ .loc = logger.Loc{ .start = 0 }, .data = empty_object_data };
        },
        // This is a fast pass I guess
        2 => {
            if (strings.eqlComptime(source.contents[0..1], "\"\"") or strings.eqlComptime(source.contents[0..1], "''")) {
                return Expr{ .loc = logger.Loc{ .start = 0 }, .data = empty_string_data };
            } else if (strings.eqlComptime(source.contents[0..1], "{}")) {
                return Expr{ .loc = logger.Loc{ .start = 0 }, .data = empty_object_data };
            } else if (strings.eqlComptime(source.contents[0..1], "[]")) {
                return Expr{ .loc = logger.Loc{ .start = 0 }, .data = empty_array_data };
            }
        },
        else => {},
    }

    return try parser.parseExpr(false);
}

/// Parse Package JSON
/// Allow trailing commas & comments.
/// This eagerly transcodes UTF-16 strings into UTF-8 strings
/// Use this when the text may need to be reprinted to disk as JSON (and not as JavaScript)
/// Eagerly converting UTF-8 to UTF-16 can cause a performance issue
pub fn parsePackageJSONUTF8(
    source: *const logger.Source,
    log: *logger.Log,
    allocator: std.mem.Allocator,
) !Expr {
    const len = source.contents.len;

    switch (len) {
        // This is to be consisntent with how disabled JS files are handled
        0 => {
            return Expr{ .loc = logger.Loc{ .start = 0 }, .data = empty_object_data };
        },
        // This is a fast pass I guess
        2 => {
            if (strings.eqlComptime(source.contents[0..1], "\"\"") or strings.eqlComptime(source.contents[0..1], "''")) {
                return Expr{ .loc = logger.Loc{ .start = 0 }, .data = empty_string_data };
            } else if (strings.eqlComptime(source.contents[0..1], "{}")) {
                return Expr{ .loc = logger.Loc{ .start = 0 }, .data = empty_object_data };
            } else if (strings.eqlComptime(source.contents[0..1], "[]")) {
                return Expr{ .loc = logger.Loc{ .start = 0 }, .data = empty_array_data };
            }
        },
        else => {},
    }

    var parser = try JSONLikeParser(.{
        .is_json = true,
        .allow_comments = true,
        .allow_trailing_commas = true,
    }).init(allocator, source.*, log);
    bun.assert(parser.source().contents.len > 0);

    return try parser.parseExpr(false);
}

<<<<<<< HEAD
pub fn parsePackageJSONUTF8AlwaysDecode(
    source: *const logger.Source,
    log: *logger.Log,
    allocator: std.mem.Allocator,
) !Expr {
    const len = source.contents.len;

    switch (len) {
        // This is to be consisntent with how disabled JS files are handled
        0 => {
            return Expr{ .loc = logger.Loc{ .start = 0 }, .data = empty_object_data };
        },
        // This is a fast pass I guess
        2 => {
            if (strings.eqlComptime(source.contents[0..1], "\"\"") or strings.eqlComptime(source.contents[0..1], "''")) {
                return Expr{ .loc = logger.Loc{ .start = 0 }, .data = empty_string_data };
            } else if (strings.eqlComptime(source.contents[0..1], "{}")) {
                return Expr{ .loc = logger.Loc{ .start = 0 }, .data = empty_object_data };
            } else if (strings.eqlComptime(source.contents[0..1], "[]")) {
                return Expr{ .loc = logger.Loc{ .start = 0 }, .data = empty_array_data };
            }
        },
        else => {},
    }

    var parser = try JSONLikeParser(.{
        .is_json = true,
        .allow_comments = true,
        .allow_trailing_commas = true,
    }).init(allocator, source.*, log);
    bun.assert(parser.source().contents.len > 0);

    return try parser.parseExpr(false);
}

=======
>>>>>>> 8b3b1442
const JsonResult = struct {
    root: Expr,
    indentation: Indentation = .{},
};

pub fn parsePackageJSONUTF8WithOpts(
    source: *const logger.Source,
    log: *logger.Log,
    allocator: std.mem.Allocator,
    comptime opts: js_lexer.JSONOptions,
) !JsonResult {
    const len = source.contents.len;

    switch (len) {
        // This is to be consisntent with how disabled JS files are handled
        0 => {
            return .{
                .root = Expr{ .loc = logger.Loc{ .start = 0 }, .data = empty_object_data },
            };
        },
        // This is a fast pass I guess
        2 => {
            if (strings.eqlComptime(source.contents[0..1], "\"\"") or strings.eqlComptime(source.contents[0..1], "''")) {
                return .{ .root = Expr{ .loc = logger.Loc{ .start = 0 }, .data = empty_string_data } };
            } else if (strings.eqlComptime(source.contents[0..1], "{}")) {
                return .{ .root = Expr{ .loc = logger.Loc{ .start = 0 }, .data = empty_object_data } };
            } else if (strings.eqlComptime(source.contents[0..1], "[]")) {
                return .{ .root = Expr{ .loc = logger.Loc{ .start = 0 }, .data = empty_array_data } };
            }
        },
        else => {},
    }

    var parser = try JSONLikeParser(opts).init(allocator, source.*, log);
    bun.assert(parser.source().contents.len > 0);

    const root = try parser.parseExpr(false);

    return .{
        .root = root,
        .indentation = if (comptime opts.guess_indentation) parser.lexer.indent_info.guess else .{},
    };
}

/// Parse Package JSON
/// Allow trailing commas & comments.
/// This eagerly transcodes UTF-16 strings into UTF-8 strings
/// Use this when the text may need to be reprinted to disk as JSON (and not as JavaScript)
/// Eagerly converting UTF-8 to UTF-16 can cause a performance issue
pub fn parseUTF8(
    source: *const logger.Source,
    log: *logger.Log,
    allocator: std.mem.Allocator,
) !Expr {
    return try parseUTF8Impl(source, log, allocator, false);
}

pub fn parseUTF8Impl(
    source: *const logger.Source,
    log: *logger.Log,
    allocator: std.mem.Allocator,
    comptime check_len: bool,
) !Expr {
    const len = source.contents.len;

    switch (len) {
        // This is to be consisntent with how disabled JS files are handled
        0 => {
            return Expr{ .loc = logger.Loc{ .start = 0 }, .data = empty_object_data };
        },
        // This is a fast pass I guess
        2 => {
            if (strings.eqlComptime(source.contents[0..1], "\"\"") or strings.eqlComptime(source.contents[0..1], "''")) {
                return Expr{ .loc = logger.Loc{ .start = 0 }, .data = empty_string_data };
            } else if (strings.eqlComptime(source.contents[0..1], "{}")) {
                return Expr{ .loc = logger.Loc{ .start = 0 }, .data = empty_object_data };
            } else if (strings.eqlComptime(source.contents[0..1], "[]")) {
                return Expr{ .loc = logger.Loc{ .start = 0 }, .data = empty_array_data };
            }
        },
        else => {},
    }

    var parser = try JSONParser.init(allocator, source.*, log);
    bun.assert(parser.source().contents.len > 0);

    const result = try parser.parseExpr(false);
    if (comptime check_len) {
        if (parser.lexer.end >= source.contents.len) return result;
        try parser.lexer.unexpected();
        return error.ParserError;
    }
    return result;
}
pub fn parseForMacro(source: *const logger.Source, log: *logger.Log, allocator: std.mem.Allocator) !Expr {
    switch (source.contents.len) {
        // This is to be consisntent with how disabled JS files are handled
        0 => {
            return Expr{ .loc = logger.Loc{ .start = 0 }, .data = empty_object_data };
        },
        // This is a fast pass I guess
        2 => {
            if (strings.eqlComptime(source.contents[0..1], "\"\"") or strings.eqlComptime(source.contents[0..1], "''")) {
                return Expr{ .loc = logger.Loc{ .start = 0 }, .data = empty_string_data };
            } else if (strings.eqlComptime(source.contents[0..1], "{}")) {
                return Expr{ .loc = logger.Loc{ .start = 0 }, .data = empty_object_data };
            } else if (strings.eqlComptime(source.contents[0..1], "[]")) {
                return Expr{ .loc = logger.Loc{ .start = 0 }, .data = empty_array_data };
            }
        },
        else => {},
    }

    var parser = try JSONParserForMacro.init(allocator, source.*, log);

    return try parser.parseExpr(false);
}

pub const JSONParseResult = struct {
    expr: Expr,
    tag: Tag,

    pub const Tag = enum {
        expr,
        ascii,
        empty,
    };
};

pub fn parseForBundling(source: *const logger.Source, log: *logger.Log, allocator: std.mem.Allocator) !JSONParseResult {
    switch (source.contents.len) {
        // This is to be consisntent with how disabled JS files are handled
        0 => {
            return JSONParseResult{ .expr = Expr{ .loc = logger.Loc{ .start = 0 }, .data = empty_object_data }, .tag = .empty };
        },
        // This is a fast pass I guess
        2 => {
            if (strings.eqlComptime(source.contents[0..1], "\"\"") or strings.eqlComptime(source.contents[0..1], "''")) {
                return JSONParseResult{ .expr = Expr{ .loc = logger.Loc{ .start = 0 }, .data = empty_string_data }, .tag = .expr };
            } else if (strings.eqlComptime(source.contents[0..1], "{}")) {
                return JSONParseResult{ .expr = Expr{ .loc = logger.Loc{ .start = 0 }, .data = empty_object_data }, .tag = .expr };
            } else if (strings.eqlComptime(source.contents[0..1], "[]")) {
                return JSONParseResult{ .expr = Expr{ .loc = logger.Loc{ .start = 0 }, .data = empty_array_data }, .tag = .expr };
            }
        },
        else => {},
    }

    var parser = try JSONParser.init(allocator, source.*, log);
    const result = try parser.parseExpr(false, true);
    return JSONParseResult{
        .tag = if (!LEXER_DEBUGGER_WORKAROUND and parser.lexer.is_ascii_only) JSONParseResult.Tag.ascii else JSONParseResult.Tag.expr,
        .expr = result,
    };
}

// threadlocal var env_json_auto_quote_buffer: MutableString = undefined;
// threadlocal var env_json_auto_quote_buffer_loaded: bool = false;
pub fn parseEnvJSON(source: *const logger.Source, log: *logger.Log, allocator: std.mem.Allocator) !Expr {
    switch (source.contents.len) {
        // This is to be consisntent with how disabled JS files are handled
        0 => {
            return Expr{ .loc = logger.Loc{ .start = 0 }, .data = empty_object_data };
        },
        // This is a fast pass I guess
        2 => {
            if (strings.eqlComptime(source.contents[0..1], "\"\"") or strings.eqlComptime(source.contents[0..1], "''")) {
                return Expr{ .loc = logger.Loc{ .start = 0 }, .data = empty_string_data };
            } else if (strings.eqlComptime(source.contents[0..1], "{}")) {
                return Expr{ .loc = logger.Loc{ .start = 0 }, .data = empty_object_data };
            } else if (strings.eqlComptime(source.contents[0..1], "[]")) {
                return Expr{ .loc = logger.Loc{ .start = 0 }, .data = empty_array_data };
            }
        },
        else => {},
    }

    var parser = try DotEnvJSONParser.init(allocator, source.*, log);

    switch (source.contents[0]) {
        '{', '[', '0'...'9', '"', '\'' => {
            return try parser.parseExpr(false);
        },
        else => {
            switch (parser.lexer.token) {
                .t_true => {
                    return Expr{ .loc = logger.Loc{ .start = 0 }, .data = .{ .e_boolean = E.Boolean{ .value = true } } };
                },
                .t_false => {
                    return Expr{ .loc = logger.Loc{ .start = 0 }, .data = .{ .e_boolean = E.Boolean{ .value = false } } };
                },
                .t_null => {
                    return Expr{ .loc = logger.Loc{ .start = 0 }, .data = .{ .e_null = E.Null{} } };
                },
                .t_identifier => {
                    if (strings.eqlComptime(parser.lexer.identifier, "undefined")) {
                        return Expr{ .loc = logger.Loc{ .start = 0 }, .data = .{ .e_undefined = E.Undefined{} } };
                    }

                    return try parser.parseExpr(true);
                },
                else => {
                    return try parser.parseExpr(true);
                },
            }
        },
    }
}

pub fn parseTSConfig(source: *const logger.Source, log: *logger.Log, allocator: std.mem.Allocator) !Expr {
    switch (source.contents.len) {
        // This is to be consisntent with how disabled JS files are handled
        0 => {
            return Expr{ .loc = logger.Loc{ .start = 0 }, .data = empty_object_data };
        },
        // This is a fast pass I guess
        2 => {
            if (strings.eqlComptime(source.contents[0..1], "\"\"") or strings.eqlComptime(source.contents[0..1], "''")) {
                return Expr{ .loc = logger.Loc{ .start = 0 }, .data = empty_string_data };
            } else if (strings.eqlComptime(source.contents[0..1], "{}")) {
                return Expr{ .loc = logger.Loc{ .start = 0 }, .data = empty_object_data };
            } else if (strings.eqlComptime(source.contents[0..1], "[]")) {
                return Expr{ .loc = logger.Loc{ .start = 0 }, .data = empty_array_data };
            }
        },
        else => {},
    }

    var parser = try TSConfigParser.init(allocator, source.*, log);

    return parser.parseExpr(false);
}

const duplicateKeyJson = "{ \"name\": \"valid\", \"name\": \"invalid\" }";

const js_printer = bun.js_printer;
const renamer = @import("renamer.zig");
const SymbolList = [][]Symbol;

const Bundler = bun.Bundler;
const ParseResult = bun.bundler.ParseResult;
fn expectPrintedJSON(_contents: string, expected: string) !void {
    Expr.Data.Store.create(default_allocator);
    Stmt.Data.Store.create(default_allocator);
    defer {
        Expr.Data.Store.reset();
        Stmt.Data.Store.reset();
    }
    var contents = default_allocator.alloc(u8, _contents.len + 1) catch unreachable;
    bun.copy(u8, contents, _contents);
    contents[contents.len - 1] = ';';
    var log = logger.Log.init(default_allocator);
    defer log.msgs.deinit();

    var source = logger.Source.initPathString(
        "source.json",
        contents,
    );
    const expr = try parse(&source, &log, default_allocator);

    if (log.msgs.items.len > 0) {
        Output.panic("--FAIL--\nExpr {s}\nLog: {s}\n--FAIL--", .{ expr, log.msgs.items[0].data.text });
    }

    const buffer_writer = try js_printer.BufferWriter.init(default_allocator);
    var writer = js_printer.BufferPrinter.init(buffer_writer);
    const written = try js_printer.printJSON(@TypeOf(&writer), &writer, expr, &source, .{});
    var js = writer.ctx.buffer.list.items.ptr[0 .. written + 1];

    if (js.len > 1) {
        while (js[js.len - 1] == '\n') {
            js = js[0 .. js.len - 1];
        }

        if (js[js.len - 1] == ';') {
            js = js[0 .. js.len - 1];
        }
    }

    try std.testing.expectEqualStrings(expected, js);
}<|MERGE_RESOLUTION|>--- conflicted
+++ resolved
@@ -504,51 +504,30 @@
                     if (p.depth == 1) {
                         // if you have multiple "name" fields in the package.json....
                         // first one wins
-<<<<<<< HEAD
-                        if (key.data == .e_string and value.data == .e_string) {
-                            if (!p.has_found_name and strings.eqlComptime(key.data.e_string.asWtf8AssertNotRope(), "name")) {
-                                const len = @min(
-                                    value.data.e_string.asWtf8AssertNotRope().len,
-                                    p.found_name_buf.len,
-                                );
-
-                                bun.copy(u8, &p.found_name_buf, value.data.e_string.asWtf8AssertNotRope()[0..len]);
-                                p.found_name = p.found_name_buf[0..len];
-                                p.has_found_name = true;
-                                p.name_loc = value.loc;
-                            } else if (!p.has_found_version and strings.eqlComptime(key.data.e_string.asWtf8AssertNotRope(), "version")) {
-                                const len = @min(
-                                    value.data.e_string.asWtf8AssertNotRope().len,
-                                    p.found_version_buf.len,
-                                );
-                                bun.copy(u8, &p.found_version_buf, value.data.e_string.asWtf8AssertNotRope()[0..len]);
-                                p.found_version = p.found_version_buf[0..len];
-                                p.has_found_version = true;
-=======
                         if (key.data == .e_string) {
                             if (value.data == .e_string) {
-                                if (!p.has_found_name and strings.eqlComptime(key.data.e_string.data, "name")) {
+                                if (!p.has_found_name and strings.eqlComptime(key.data.e_string.asWtf8AssertNotRope(), "name")) {
                                     const len = @min(
                                         value.data.e_string.data.len,
                                         p.found_name_buf.len,
                                     );
 
-                                    bun.copy(u8, &p.found_name_buf, value.data.e_string.data[0..len]);
+                                    bun.copy(u8, &p.found_name_buf, value.data.e_string.asWtf8AssertNotRope()[0..len]);
                                     p.found_name = p.found_name_buf[0..len];
                                     p.has_found_name = true;
                                     p.name_loc = value.loc;
-                                } else if (!p.has_found_version and strings.eqlComptime(key.data.e_string.data, "version")) {
+                                } else if (!p.has_found_version and strings.eqlComptime(key.data.e_string.asWtf8AssertNotRope(), "version")) {
                                     const len = @min(
                                         value.data.e_string.data.len,
                                         p.found_version_buf.len,
                                     );
-                                    bun.copy(u8, &p.found_version_buf, value.data.e_string.data[0..len]);
+                                    bun.copy(u8, &p.found_version_buf, value.data.e_string.asWtf8AssertNotRope()[0..len]);
                                     p.found_version = p.found_version_buf[0..len];
                                     p.has_found_version = true;
                                 }
                             }
 
-                            if (!p.has_found_bin and strings.eqlComptime(key.data.e_string.data, "bin")) {
+                            if (!p.has_found_bin and strings.eqlComptime(key.data.e_string.asWtf8AssertNotRope(), "bin")) {
                                 p.found_bin = .{
                                     .bin = value,
                                 };
@@ -557,12 +536,11 @@
                         }
                     } else if (parent_is_directories) {
                         if (key.data == .e_string) {
-                            if (!p.has_found_bin and strings.eqlComptime(key.data.e_string.data, "bin")) {
+                            if (!p.has_found_bin and strings.eqlComptime(key.data.e_string.asWtf8AssertNotRope(), "bin")) {
                                 p.found_bin = .{
                                     .dir = value,
                                 };
                                 p.has_found_bin = true;
->>>>>>> 8b3b1442
                             }
                         }
                     }
@@ -857,44 +835,6 @@
     return try parser.parseExpr(false);
 }
 
-<<<<<<< HEAD
-pub fn parsePackageJSONUTF8AlwaysDecode(
-    source: *const logger.Source,
-    log: *logger.Log,
-    allocator: std.mem.Allocator,
-) !Expr {
-    const len = source.contents.len;
-
-    switch (len) {
-        // This is to be consisntent with how disabled JS files are handled
-        0 => {
-            return Expr{ .loc = logger.Loc{ .start = 0 }, .data = empty_object_data };
-        },
-        // This is a fast pass I guess
-        2 => {
-            if (strings.eqlComptime(source.contents[0..1], "\"\"") or strings.eqlComptime(source.contents[0..1], "''")) {
-                return Expr{ .loc = logger.Loc{ .start = 0 }, .data = empty_string_data };
-            } else if (strings.eqlComptime(source.contents[0..1], "{}")) {
-                return Expr{ .loc = logger.Loc{ .start = 0 }, .data = empty_object_data };
-            } else if (strings.eqlComptime(source.contents[0..1], "[]")) {
-                return Expr{ .loc = logger.Loc{ .start = 0 }, .data = empty_array_data };
-            }
-        },
-        else => {},
-    }
-
-    var parser = try JSONLikeParser(.{
-        .is_json = true,
-        .allow_comments = true,
-        .allow_trailing_commas = true,
-    }).init(allocator, source.*, log);
-    bun.assert(parser.source().contents.len > 0);
-
-    return try parser.parseExpr(false);
-}
-
-=======
->>>>>>> 8b3b1442
 const JsonResult = struct {
     root: Expr,
     indentation: Indentation = .{},
