pub const is_bindgen = false;
const bun = @import("root").bun;
const Api = bun.ApiSchema;
const std = @import("std");
const Environment = bun.Environment;
pub const u_int8_t = u8;
pub const u_int16_t = c_ushort;
pub const u_int32_t = c_uint;
pub const u_int64_t = c_ulonglong;
pub const LIBUS_LISTEN_DEFAULT: i32 = 0;
pub const LIBUS_LISTEN_EXCLUSIVE_PORT: i32 = 1;
pub const LIBUS_SOCKET_ALLOW_HALF_OPEN: i32 = 2;
pub const Socket = opaque {
    pub fn write2(this: *Socket, first: []const u8, second: []const u8) i32 {
        const rc = us_socket_write2(0, this, first.ptr, first.len, second.ptr, second.len);
        debug("us_socket_write2({d}, {d}) = {d}", .{ first.len, second.len, rc });
        return rc;
    }
    extern "C" fn us_socket_write2(ssl: i32, *Socket, header: ?[*]const u8, len: usize, payload: ?[*]const u8, usize) i32;
};
pub const ConnectingSocket = opaque {};
const debug = bun.Output.scoped(.uws, false);
const uws = @This();
const SSLWrapper = @import("../bun.js/api/bun/ssl_wrapper.zig").SSLWrapper;
const TextEncoder = @import("../bun.js/webcore/encoding.zig").Encoder;
const JSC = bun.JSC;
const EventLoopTimer = @import("../bun.js//api//Timer.zig").EventLoopTimer;
const WriteResult = union(enum) {
    want_more: usize,
    backpressure: usize,
};

pub const CloseCode = enum(i32) {
    normal = 0,
    failure = 1,
};

const BoringSSL = bun.BoringSSL;
fn NativeSocketHandleType(comptime ssl: bool) type {
    if (ssl) {
        return BoringSSL.SSL;
    } else {
        return anyopaque;
    }
}
pub const InternalLoopData = extern struct {
    pub const us_internal_async = opaque {};

    sweep_timer: ?*Timer,
    wakeup_async: ?*us_internal_async,
    last_write_failed: i32,
    head: ?*SocketContext,
    iterator: ?*SocketContext,
    closed_context_head: ?*SocketContext,
    recv_buf: [*]u8,
    send_buf: [*]u8,
    ssl_data: ?*anyopaque,
    pre_cb: ?*fn (?*Loop) callconv(.C) void,
    post_cb: ?*fn (?*Loop) callconv(.C) void,
    closed_udp_head: ?*udp.Socket,
    closed_head: ?*Socket,
    low_prio_head: ?*Socket,
    low_prio_budget: i32,
    dns_ready_head: *ConnectingSocket,
    closed_connecting_head: *ConnectingSocket,
    mutex: u32, // this is actually a bun.Lock
    parent_ptr: ?*anyopaque,
    parent_tag: c_char,
    iteration_nr: usize,
    jsc_vm: ?*JSC.VM,

    pub fn recvSlice(this: *InternalLoopData) []u8 {
        return this.recv_buf[0..LIBUS_RECV_BUFFER_LENGTH];
    }

    pub fn setParentEventLoop(this: *InternalLoopData, parent: JSC.EventLoopHandle) void {
        switch (parent) {
            .js => |ptr| {
                this.parent_tag = 1;
                this.parent_ptr = ptr;
            },
            .mini => |ptr| {
                this.parent_tag = 2;
                this.parent_ptr = ptr;
            },
        }
    }

    pub fn getParent(this: *InternalLoopData) JSC.EventLoopHandle {
        const parent = this.parent_ptr orelse @panic("Parent loop not set - pointer is null");
        return switch (this.parent_tag) {
            0 => @panic("Parent loop not set - tag is zero"),
            1 => .{ .js = bun.cast(*JSC.EventLoop, parent) },
            2 => .{ .mini = bun.cast(*JSC.MiniEventLoop, parent) },
            else => @panic("Parent loop data corrupted - tag is invalid"),
        };
    }
};

pub const UpgradedDuplex = struct {
    pub const CertError = struct {
        error_no: i32 = 0,
        code: [:0]const u8 = "",
        reason: [:0]const u8 = "",

        pub fn deinit(this: *CertError) void {
            if (this.code.len > 0) {
                bun.default_allocator.free(this.code);
            }
            if (this.reason.len > 0) {
                bun.default_allocator.free(this.reason);
            }
        }
    };

    const WrapperType = SSLWrapper(*UpgradedDuplex);

    wrapper: ?WrapperType,
    origin: JSC.Strong = .{}, // any duplex
    ssl_error: CertError = .{},
    vm: *JSC.VirtualMachine,
    handlers: Handlers,

    onDataCallback: JSC.Strong = .{},
    onEndCallback: JSC.Strong = .{},
    onWritableCallback: JSC.Strong = .{},
    onCloseCallback: JSC.Strong = .{},
    event_loop_timer: EventLoopTimer = .{
        .next = .{},
        .tag = .UpgradedDuplex,
    },
    current_timeout: u32 = 0,

    pub const Handlers = struct {
        ctx: *anyopaque,
        onOpen: *const fn (*anyopaque) void,
        onHandshake: *const fn (*anyopaque, bool, uws.us_bun_verify_error_t) void,
        onData: *const fn (*anyopaque, []const u8) void,
        onClose: *const fn (*anyopaque) void,
        onEnd: *const fn (*anyopaque) void,
        onWritable: *const fn (*anyopaque) void,
        onError: *const fn (*anyopaque, JSC.JSValue) void,
        onTimeout: *const fn (*anyopaque) void,
    };

    const log = bun.Output.scoped(.UpgradedDuplex, false);
    fn onOpen(this: *UpgradedDuplex) void {
        log("onOpen", .{});
        this.handlers.onOpen(this.handlers.ctx);
    }

    fn onData(this: *UpgradedDuplex, decoded_data: []const u8) void {
        log("onData ({})", .{decoded_data.len});
        this.handlers.onData(this.handlers.ctx, decoded_data);
    }

    fn onHandshake(this: *UpgradedDuplex, handshake_success: bool, ssl_error: uws.us_bun_verify_error_t) void {
        log("onHandshake", .{});

        this.ssl_error = .{
            .error_no = ssl_error.error_no,
            .code = if (ssl_error.code == null or ssl_error.error_no == 0) "" else bun.default_allocator.dupeZ(u8, ssl_error.code[0..bun.len(ssl_error.code) :0]) catch bun.outOfMemory(),
            .reason = if (ssl_error.reason == null or ssl_error.error_no == 0) "" else bun.default_allocator.dupeZ(u8, ssl_error.reason[0..bun.len(ssl_error.reason) :0]) catch bun.outOfMemory(),
        };
        this.handlers.onHandshake(this.handlers.ctx, handshake_success, ssl_error);
    }

    fn onClose(this: *UpgradedDuplex) void {
        log("onClose", .{});
        defer this.deinit();

        this.handlers.onClose(this.handlers.ctx);
        // closes the underlying duplex
        this.callWriteOrEnd(null, false);
    }

    fn callWriteOrEnd(this: *UpgradedDuplex, data: ?[]const u8, msg_more: bool) void {
        if (this.vm.isShuttingDown()) {
            return;
        }
        if (this.origin.get()) |duplex| {
            const globalThis = this.origin.globalThis.?;
            const writeOrEnd = if (msg_more) duplex.getFunction(globalThis, "write") catch return orelse return else duplex.getFunction(globalThis, "end") catch return orelse return;
            if (data) |data_| {
                const buffer = JSC.BinaryType.toJS(.Buffer, data_, globalThis);
                buffer.ensureStillAlive();

                _ = writeOrEnd.call(globalThis, duplex, &.{buffer}) catch |err| {
                    this.handlers.onError(this.handlers.ctx, globalThis.takeException(err));
                };
            } else {
                _ = writeOrEnd.call(globalThis, duplex, &.{.null}) catch |err| {
                    this.handlers.onError(this.handlers.ctx, globalThis.takeException(err));
                };
            }
        }
    }

    fn internalWrite(this: *UpgradedDuplex, encoded_data: []const u8) void {
        this.resetTimeout();

        // Possible scenarios:
        // Scenario 1: will not write if vm is shutting down (we cannot do anything about it)
        // Scenario 2: will not write if a exception is thrown (will be handled by onError)
        // Scenario 3: will be queued in memory and will be flushed later
        // Scenario 4: no write/end function exists (will be handled by onError)
        this.callWriteOrEnd(encoded_data, true);
    }

    pub fn flush(this: *UpgradedDuplex) void {
        if (this.wrapper) |*wrapper| {
            _ = wrapper.flush();
        }
    }

    fn onInternalReceiveData(this: *UpgradedDuplex, data: []const u8) void {
        if (this.wrapper) |*wrapper| {
            this.resetTimeout();
            wrapper.receiveData(data);
        }
    }

    fn onReceivedData(
        globalObject: *JSC.JSGlobalObject,
        callframe: *JSC.CallFrame,
    ) bun.JSError!JSC.JSValue {
        log("onReceivedData", .{});

        const function = callframe.callee();
        const args = callframe.arguments_old(1);

        if (JSC.getFunctionData(function)) |self| {
            const this = @as(*UpgradedDuplex, @ptrCast(@alignCast(self)));
            if (args.len >= 1) {
                const data_arg = args.ptr[0];
                if (this.origin.has()) {
                    if (data_arg.isEmptyOrUndefinedOrNull()) {
                        return JSC.JSValue.jsUndefined();
                    }
                    if (data_arg.asArrayBuffer(globalObject)) |array_buffer| {
                        // yay we can read the data
                        const payload = array_buffer.slice();
                        this.onInternalReceiveData(payload);
                    } else {
                        // node.js errors in this case with the same error, lets keep it consistent
                        const error_value = globalObject.ERR_STREAM_WRAP("Stream has StringDecoder set or is in objectMode", .{}).toJS();
                        error_value.ensureStillAlive();
                        this.handlers.onError(this.handlers.ctx, error_value);
                    }
                }
            }
        }
        return JSC.JSValue.jsUndefined();
    }

    fn onEnd(
        globalObject: *JSC.JSGlobalObject,
        callframe: *JSC.CallFrame,
    ) void {
        log("onEnd", .{});
        _ = globalObject;
        const function = callframe.callee();

        if (JSC.getFunctionData(function)) |self| {
            const this = @as(*UpgradedDuplex, @ptrCast(@alignCast(self)));

            if (this.wrapper != null) {
                this.handlers.onEnd(this.handlers.ctx);
            }
        }
    }

    fn onWritable(
        globalObject: *JSC.JSGlobalObject,
        callframe: *JSC.CallFrame,
    ) bun.JSError!JSC.JSValue {
        log("onWritable", .{});

        _ = globalObject;
        const function = callframe.callee();

        if (JSC.getFunctionData(function)) |self| {
            const this = @as(*UpgradedDuplex, @ptrCast(@alignCast(self)));
            // flush pending data
            if (this.wrapper) |*wrapper| {
                _ = wrapper.flush();
            }
            // call onWritable (will flush on demand)
            this.handlers.onWritable(this.handlers.ctx);
        }

        return JSC.JSValue.jsUndefined();
    }

    fn onCloseJS(
        globalObject: *JSC.JSGlobalObject,
        callframe: *JSC.CallFrame,
    ) bun.JSError!JSC.JSValue {
        log("onCloseJS", .{});

        _ = globalObject;
        const function = callframe.callee();

        if (JSC.getFunctionData(function)) |self| {
            const this = @as(*UpgradedDuplex, @ptrCast(@alignCast(self)));
            // flush pending data
            if (this.wrapper) |*wrapper| {
                _ = wrapper.shutdown(true);
            }
        }

        return JSC.JSValue.jsUndefined();
    }

    pub fn onTimeout(this: *UpgradedDuplex) EventLoopTimer.Arm {
        log("onTimeout", .{});

        const has_been_cleared = this.event_loop_timer.state == .CANCELLED or this.vm.scriptExecutionStatus() != .running;

        this.event_loop_timer.state = .FIRED;
        this.event_loop_timer.heap = .{};

        if (has_been_cleared) {
            return .disarm;
        }

        this.handlers.onTimeout(this.handlers.ctx);

        return .disarm;
    }

    pub fn from(
        globalThis: *JSC.JSGlobalObject,
        origin: JSC.JSValue,
        handlers: UpgradedDuplex.Handlers,
    ) UpgradedDuplex {
        return UpgradedDuplex{
            .vm = globalThis.bunVM(),
            .origin = JSC.Strong.create(origin, globalThis),
            .wrapper = null,
            .handlers = handlers,
        };
    }

    pub fn getJSHandlers(this: *UpgradedDuplex, globalThis: *JSC.JSGlobalObject) JSC.JSValue {
        const array = JSC.JSValue.createEmptyArray(globalThis, 4);
        array.ensureStillAlive();

        {
            const callback = this.onDataCallback.get() orelse brk: {
                const dataCallback = JSC.NewFunctionWithData(
                    globalThis,
                    null,
                    0,
                    onReceivedData,
                    false,
                    this,
                );
                dataCallback.ensureStillAlive();

                JSC.setFunctionData(dataCallback, this);

                this.onDataCallback = JSC.Strong.create(dataCallback, globalThis);
                break :brk dataCallback;
            };
            array.putIndex(globalThis, 0, callback);
        }

        {
            const callback = this.onEndCallback.get() orelse brk: {
                const endCallback = JSC.NewFunctionWithData(
                    globalThis,
                    null,
                    0,
                    onReceivedData,
                    false,
                    this,
                );
                endCallback.ensureStillAlive();

                JSC.setFunctionData(endCallback, this);

                this.onEndCallback = JSC.Strong.create(endCallback, globalThis);
                break :brk endCallback;
            };
            array.putIndex(globalThis, 1, callback);
        }

        {
            const callback = this.onWritableCallback.get() orelse brk: {
                const writableCallback = JSC.NewFunctionWithData(
                    globalThis,
                    null,
                    0,
                    onWritable,
                    false,
                    this,
                );
                writableCallback.ensureStillAlive();

                JSC.setFunctionData(writableCallback, this);
                this.onWritableCallback = JSC.Strong.create(writableCallback, globalThis);
                break :brk writableCallback;
            };
            array.putIndex(globalThis, 2, callback);
        }

        {
            const callback = this.onCloseCallback.get() orelse brk: {
                const closeCallback = JSC.NewFunctionWithData(
                    globalThis,
                    null,
                    0,
                    onCloseJS,
                    false,
                    this,
                );
                closeCallback.ensureStillAlive();

                JSC.setFunctionData(closeCallback, this);
                this.onCloseCallback = JSC.Strong.create(closeCallback, globalThis);
                break :brk closeCallback;
            };
            array.putIndex(globalThis, 3, callback);
        }

        return array;
    }

    pub fn startTLS(this: *UpgradedDuplex, ssl_options: JSC.API.ServerConfig.SSLConfig, is_client: bool) !void {
        this.wrapper = try WrapperType.init(ssl_options, is_client, .{
            .ctx = this,
            .onOpen = UpgradedDuplex.onOpen,
            .onHandshake = UpgradedDuplex.onHandshake,
            .onData = UpgradedDuplex.onData,
            .onClose = UpgradedDuplex.onClose,
            .write = UpgradedDuplex.internalWrite,
        });

        this.wrapper.?.start();
    }

    pub fn encodeAndWrite(this: *UpgradedDuplex, data: []const u8, is_end: bool) i32 {
        log("encodeAndWrite (len: {} - is_end: {})", .{ data.len, is_end });
        if (this.wrapper) |*wrapper| {
            return @as(i32, @intCast(wrapper.writeData(data) catch 0));
        }
        return 0;
    }

    pub fn rawWrite(this: *UpgradedDuplex, encoded_data: []const u8, _: bool) i32 {
        this.internalWrite(encoded_data);
        return @intCast(encoded_data.len);
    }

    pub fn close(this: *UpgradedDuplex) void {
        if (this.wrapper) |*wrapper| {
            _ = wrapper.shutdown(true);
        }
    }

    pub fn shutdown(this: *UpgradedDuplex) void {
        if (this.wrapper) |*wrapper| {
            _ = wrapper.shutdown(false);
        }
    }

    pub fn shutdownRead(this: *UpgradedDuplex) void {
        if (this.wrapper) |*wrapper| {
            _ = wrapper.shutdownRead();
        }
    }

    pub fn isShutdown(this: *UpgradedDuplex) bool {
        if (this.wrapper) |wrapper| {
            return wrapper.isShutdown();
        }
        return true;
    }

    pub fn isClosed(this: *UpgradedDuplex) bool {
        if (this.wrapper) |wrapper| {
            return wrapper.isClosed();
        }
        return true;
    }

    pub fn isEstablished(this: *UpgradedDuplex) bool {
        return !this.isClosed();
    }

    pub fn ssl(this: *UpgradedDuplex) ?*BoringSSL.SSL {
        if (this.wrapper) |wrapper| {
            return wrapper.ssl;
        }
        return null;
    }

    pub fn sslError(this: *UpgradedDuplex) us_bun_verify_error_t {
        return .{
            .error_no = this.ssl_error.error_no,
            .code = @ptrCast(this.ssl_error.code.ptr),
            .reason = @ptrCast(this.ssl_error.reason.ptr),
        };
    }

    pub fn resetTimeout(this: *UpgradedDuplex) void {
        this.setTimeoutInMilliseconds(this.current_timeout);
    }
    pub fn setTimeoutInMilliseconds(this: *UpgradedDuplex, ms: c_uint) void {
        if (this.event_loop_timer.state == .ACTIVE) {
            this.vm.timer.remove(&this.event_loop_timer);
        }
        this.current_timeout = ms;

        // if the interval is 0 means that we stop the timer
        if (ms == 0) {
            return;
        }

        // reschedule the timer
        this.event_loop_timer.next = bun.timespec.msFromNow(ms);
        this.vm.timer.insert(&this.event_loop_timer);
    }
    pub fn setTimeout(this: *UpgradedDuplex, seconds: c_uint) void {
        log("setTimeout({d})", .{seconds});
        this.setTimeoutInMilliseconds(seconds * 1000);
    }

    pub fn deinit(this: *UpgradedDuplex) void {
        log("deinit", .{});
        // clear the timer
        this.setTimeout(0);

        if (this.wrapper) |*wrapper| {
            wrapper.deinit();
            this.wrapper = null;
        }

        this.origin.deinit();
        if (this.onDataCallback.get()) |callback| {
            JSC.setFunctionData(callback, null);
            this.onDataCallback.deinit();
        }
        if (this.onEndCallback.get()) |callback| {
            JSC.setFunctionData(callback, null);
            this.onEndCallback.deinit();
        }
        if (this.onWritableCallback.get()) |callback| {
            JSC.setFunctionData(callback, null);
            this.onWritableCallback.deinit();
        }
        if (this.onCloseCallback.get()) |callback| {
            JSC.setFunctionData(callback, null);
            this.onCloseCallback.deinit();
        }
        var ssl_error = this.ssl_error;
        ssl_error.deinit();
        this.ssl_error = .{};
    }
};

pub const WindowsNamedPipe = if (Environment.isWindows) struct {
    pub const CertError = UpgradedDuplex.CertError;

    const WrapperType = SSLWrapper(*WindowsNamedPipe);
    const uv = bun.windows.libuv;
    wrapper: ?WrapperType,
    pipe: if (Environment.isWindows) ?*uv.Pipe else void, // any duplex
    vm: *bun.JSC.VirtualMachine, //TODO: create a timeout version that dont need the JSC VM

    writer: bun.io.StreamingWriter(WindowsNamedPipe, onWrite, onError, onWritable, onPipeClose) = .{},

    incoming: bun.ByteList = .{}, // Maybe we should use IPCBuffer here as well
    ssl_error: CertError = .{},
    handlers: Handlers,
    connect_req: uv.uv_connect_t = std.mem.zeroes(uv.uv_connect_t),

    event_loop_timer: EventLoopTimer = .{
        .next = .{},
        .tag = .WindowsNamedPipe,
    },
    current_timeout: u32 = 0,
    flags: Flags = .{},

    pub const Flags = packed struct {
        disconnected: bool = true,
        is_closed: bool = false,
        is_client: bool = false,
        is_ssl: bool = false,
    };
    pub const Handlers = struct {
        ctx: *anyopaque,
        onOpen: *const fn (*anyopaque) void,
        onHandshake: *const fn (*anyopaque, bool, uws.us_bun_verify_error_t) void,
        onData: *const fn (*anyopaque, []const u8) void,
        onClose: *const fn (*anyopaque) void,
        onEnd: *const fn (*anyopaque) void,
        onWritable: *const fn (*anyopaque) void,
        onError: *const fn (*anyopaque, bun.sys.Error) void,
        onTimeout: *const fn (*anyopaque) void,
    };

    const log = bun.Output.scoped(.WindowsNamedPipe, false);

    fn onWritable(
        this: *WindowsNamedPipe,
    ) void {
        log("onWritable", .{});
        // flush pending data
        this.flush();
        // call onWritable (will flush on demand)
        this.handlers.onWritable(this.handlers.ctx);
    }

    fn onPipeClose(this: *WindowsNamedPipe) void {
        log("onPipeClose", .{});
        this.flags.disconnected = true;
        this.pipe = null;
        this.onClose();
    }

    fn onReadAlloc(this: *WindowsNamedPipe, suggested_size: usize) []u8 {
        var available = this.incoming.available();
        if (available.len < suggested_size) {
            this.incoming.ensureUnusedCapacity(bun.default_allocator, suggested_size) catch bun.outOfMemory();
            available = this.incoming.available();
        }
        return available.ptr[0..suggested_size];
    }

    fn onRead(this: *WindowsNamedPipe, buffer: []const u8) void {
        log("onRead ({})", .{buffer.len});
        this.incoming.len += @as(u32, @truncate(buffer.len));
        bun.assert(this.incoming.len <= this.incoming.cap);
        bun.assert(bun.isSliceInBuffer(buffer, this.incoming.allocatedSlice()));

        const data = this.incoming.slice();

        this.resetTimeout();

        if (this.wrapper) |*wrapper| {
            wrapper.receiveData(data);
        } else {
            this.handlers.onData(this.handlers.ctx, data);
        }
        this.incoming.len = 0;
    }

    fn onWrite(this: *WindowsNamedPipe, amount: usize, status: bun.io.WriteStatus) void {
        log("onWrite {d} {}", .{ amount, status });

        switch (status) {
            .pending => {},
            .drained => {
                // unref after sending all data
                if (this.writer.source) |source| {
                    source.pipe.unref();
                }
            },
            .end_of_file => {
                // we send FIN so we close after this
                this.writer.close();
            },
        }
    }

    fn onReadError(this: *WindowsNamedPipe, err: bun.C.E) void {
        log("onReadError", .{});
        if (err == .EOF) {
            // we received FIN but we dont allow half-closed connections right now
            this.handlers.onEnd(this.handlers.ctx);
        } else {
            this.onError(bun.sys.Error.fromCode(err, .read));
        }
        this.writer.close();
    }

    fn onError(this: *WindowsNamedPipe, err: bun.sys.Error) void {
        log("onError", .{});
        this.handlers.onError(this.handlers.ctx, err);
        this.close();
    }

    fn onOpen(this: *WindowsNamedPipe) void {
        log("onOpen", .{});
        this.handlers.onOpen(this.handlers.ctx);
    }

    fn onData(this: *WindowsNamedPipe, decoded_data: []const u8) void {
        log("onData ({})", .{decoded_data.len});
        this.handlers.onData(this.handlers.ctx, decoded_data);
    }

    fn onHandshake(this: *WindowsNamedPipe, handshake_success: bool, ssl_error: uws.us_bun_verify_error_t) void {
        log("onHandshake", .{});

        this.ssl_error = .{
            .error_no = ssl_error.error_no,
            .code = if (ssl_error.code == null or ssl_error.error_no == 0) "" else bun.default_allocator.dupeZ(u8, ssl_error.code[0..bun.len(ssl_error.code) :0]) catch bun.outOfMemory(),
            .reason = if (ssl_error.reason == null or ssl_error.error_no == 0) "" else bun.default_allocator.dupeZ(u8, ssl_error.reason[0..bun.len(ssl_error.reason) :0]) catch bun.outOfMemory(),
        };
        this.handlers.onHandshake(this.handlers.ctx, handshake_success, ssl_error);
    }

    fn onClose(this: *WindowsNamedPipe) void {
        log("onClose", .{});
        if (!this.flags.is_closed) {
            this.flags.is_closed = true; // only call onClose once
            this.handlers.onClose(this.handlers.ctx);
            this.deinit();
        }
    }

    fn callWriteOrEnd(this: *WindowsNamedPipe, data: ?[]const u8, msg_more: bool) void {
        if (data) |bytes| {
            if (bytes.len > 0) {
                // ref because we have pending data
                if (this.writer.source) |source| {
                    source.pipe.ref();
                }
                if (this.flags.disconnected) {
                    // enqueue to be sent after connecting
                    this.writer.outgoing.write(bytes) catch bun.outOfMemory();
                } else {
                    // write will enqueue the data if it cannot be sent
                    _ = this.writer.write(bytes);
                }
            }
        }

        if (!msg_more) {
            if (this.wrapper) |*wrapper| {
                _ = wrapper.shutdown(false);
            }
            this.writer.end();
        }
    }

    fn internalWrite(this: *WindowsNamedPipe, encoded_data: []const u8) void {
        this.resetTimeout();

        // Possible scenarios:
        // Scenario 1: will not write if is not connected yet but will enqueue the data
        // Scenario 2: will not write if a exception is thrown (will be handled by onError)
        // Scenario 3: will be queued in memory and will be flushed later
        // Scenario 4: no write/end function exists (will be handled by onError)
        this.callWriteOrEnd(encoded_data, true);
    }

    pub fn resumeStream(this: *WindowsNamedPipe) bool {
        const stream = this.writer.getStream() orelse {
            return false;
        };
        const readStartResult = stream.readStart(this, onReadAlloc, onReadError, onRead);
        if (readStartResult == .err) {
            return false;
        }
        return true;
    }

    pub fn pauseStream(this: *WindowsNamedPipe) bool {
        const pipe = this.pipe orelse {
            return false;
        };
        pipe.readStop();
        return true;
    }

    pub fn flush(this: *WindowsNamedPipe) void {
        if (this.wrapper) |*wrapper| {
            _ = wrapper.flush();
        }
        if (!this.flags.disconnected) {
            _ = this.writer.flush();
        }
    }

    fn onInternalReceiveData(this: *WindowsNamedPipe, data: []const u8) void {
        if (this.wrapper) |*wrapper| {
            this.resetTimeout();
            wrapper.receiveData(data);
        }
    }

    pub fn onTimeout(this: *WindowsNamedPipe) EventLoopTimer.Arm {
        log("onTimeout", .{});

        const has_been_cleared = this.event_loop_timer.state == .CANCELLED or this.vm.scriptExecutionStatus() != .running;

        this.event_loop_timer.state = .FIRED;
        this.event_loop_timer.heap = .{};

        if (has_been_cleared) {
            return .disarm;
        }

        this.handlers.onTimeout(this.handlers.ctx);

        return .disarm;
    }

    pub fn from(
        pipe: *uv.Pipe,
        handlers: WindowsNamedPipe.Handlers,
        vm: *JSC.VirtualMachine,
    ) WindowsNamedPipe {
        if (Environment.isPosix) {
            @compileError("WindowsNamedPipe is not supported on POSIX systems");
        }
        return WindowsNamedPipe{
            .vm = vm,
            .pipe = pipe,
            .wrapper = null,
            .handlers = handlers,
        };
    }
    fn onConnect(this: *WindowsNamedPipe, status: uv.ReturnCode) void {
        if (this.pipe) |pipe| {
            _ = pipe.unref();
        }

        if (status.toError(.connect)) |err| {
            this.onError(err);
            return;
        }

        this.flags.disconnected = false;
        if (this.start(true)) {
            if (this.isTLS()) {
                if (this.wrapper) |*wrapper| {
                    // trigger onOpen and start the handshake
                    wrapper.start();
                }
            } else {
                // trigger onOpen
                this.onOpen();
            }
        }
        this.flush();
    }

    pub fn getAcceptedBy(this: *WindowsNamedPipe, server: *uv.Pipe, ssl_ctx: ?*BoringSSL.SSL_CTX) JSC.Maybe(void) {
        bun.assert(this.pipe != null);
        this.flags.disconnected = true;

        if (ssl_ctx) |tls| {
            this.flags.is_ssl = true;
            this.wrapper = WrapperType.initWithCTX(tls, false, .{
                .ctx = this,
                .onOpen = WindowsNamedPipe.onOpen,
                .onHandshake = WindowsNamedPipe.onHandshake,
                .onData = WindowsNamedPipe.onData,
                .onClose = WindowsNamedPipe.onClose,
                .write = WindowsNamedPipe.internalWrite,
            }) catch {
                return .{
                    .err = .{
                        .errno = @intFromEnum(bun.C.E.PIPE),
                        .syscall = .connect,
                    },
                };
            };
            // ref because we are accepting will unref when wrapper deinit
            _ = BoringSSL.SSL_CTX_up_ref(tls);
        }
        const initResult = this.pipe.?.init(this.vm.uvLoop(), false);
        if (initResult == .err) {
            return initResult;
        }

        const openResult = server.accept(this.pipe.?);
        if (openResult == .err) {
            return openResult;
        }

        this.flags.disconnected = false;
        if (this.start(false)) {
            if (this.isTLS()) {
                if (this.wrapper) |*wrapper| {
                    // trigger onOpen and start the handshake
                    wrapper.start();
                }
            } else {
                // trigger onOpen
                this.onOpen();
            }
        }
        return .{ .result = {} };
    }
    pub fn open(this: *WindowsNamedPipe, fd: bun.FileDescriptor, ssl_options: ?JSC.API.ServerConfig.SSLConfig) JSC.Maybe(void) {
        bun.assert(this.pipe != null);
        this.flags.disconnected = true;

        if (ssl_options) |tls| {
            this.flags.is_ssl = true;
            this.wrapper = WrapperType.init(tls, true, .{
                .ctx = this,
                .onOpen = WindowsNamedPipe.onOpen,
                .onHandshake = WindowsNamedPipe.onHandshake,
                .onData = WindowsNamedPipe.onData,
                .onClose = WindowsNamedPipe.onClose,
                .write = WindowsNamedPipe.internalWrite,
            }) catch {
                return .{
                    .err = .{
                        .errno = @intFromEnum(bun.C.E.PIPE),
                        .syscall = .connect,
                    },
                };
            };
        }
        const initResult = this.pipe.?.init(this.vm.uvLoop(), false);
        if (initResult == .err) {
            return initResult;
        }

        const openResult = this.pipe.?.open(fd);
        if (openResult == .err) {
            return openResult;
        }

        onConnect(this, uv.ReturnCode.zero);
        return .{ .result = {} };
    }

    pub fn connect(this: *WindowsNamedPipe, path: []const u8, ssl_options: ?JSC.API.ServerConfig.SSLConfig) JSC.Maybe(void) {
        bun.assert(this.pipe != null);
        this.flags.disconnected = true;
        // ref because we are connecting
        _ = this.pipe.?.ref();

        if (ssl_options) |tls| {
            this.flags.is_ssl = true;
            this.wrapper = WrapperType.init(tls, true, .{
                .ctx = this,
                .onOpen = WindowsNamedPipe.onOpen,
                .onHandshake = WindowsNamedPipe.onHandshake,
                .onData = WindowsNamedPipe.onData,
                .onClose = WindowsNamedPipe.onClose,
                .write = WindowsNamedPipe.internalWrite,
            }) catch {
                return .{
                    .err = .{
                        .errno = @intFromEnum(bun.C.E.PIPE),
                        .syscall = .connect,
                    },
                };
            };
        }
        const initResult = this.pipe.?.init(this.vm.uvLoop(), false);
        if (initResult == .err) {
            return initResult;
        }

        this.connect_req.data = this;
        return this.pipe.?.connect(&this.connect_req, path, this, onConnect);
    }
    pub fn startTLS(this: *WindowsNamedPipe, ssl_options: JSC.API.ServerConfig.SSLConfig, is_client: bool) !void {
        this.flags.is_ssl = true;
        if (this.start(is_client)) {
            this.wrapper = try WrapperType.init(ssl_options, is_client, .{
                .ctx = this,
                .onOpen = WindowsNamedPipe.onOpen,
                .onHandshake = WindowsNamedPipe.onHandshake,
                .onData = WindowsNamedPipe.onData,
                .onClose = WindowsNamedPipe.onClose,
                .write = WindowsNamedPipe.internalWrite,
            });

            this.wrapper.?.start();
        }
    }

    pub fn start(this: *WindowsNamedPipe, is_client: bool) bool {
        this.flags.is_client = is_client;
        if (this.pipe == null) {
            return false;
        }
        _ = this.pipe.?.unref();
        this.writer.setParent(this);
        const startPipeResult = this.writer.startWithPipe(this.pipe.?);
        if (startPipeResult == .err) {
            this.onError(startPipeResult.err);
            return false;
        }
        const stream = this.writer.getStream() orelse {
            this.onError(bun.sys.Error.fromCode(bun.C.E.PIPE, .read));
            return false;
        };

        const readStartResult = stream.readStart(this, onReadAlloc, onReadError, onRead);
        if (readStartResult == .err) {
            this.onError(readStartResult.err);
            return false;
        }
        return true;
    }

    pub fn isTLS(this: *WindowsNamedPipe) bool {
        return this.flags.is_ssl;
    }

    pub fn encodeAndWrite(this: *WindowsNamedPipe, data: []const u8, is_end: bool) i32 {
        log("encodeAndWrite (len: {} - is_end: {})", .{ data.len, is_end });
        if (this.wrapper) |*wrapper| {
            return @as(i32, @intCast(wrapper.writeData(data) catch 0));
        } else {
            this.internalWrite(data);
        }
        return @intCast(data.len);
    }

    pub fn rawWrite(this: *WindowsNamedPipe, encoded_data: []const u8, _: bool) i32 {
        this.internalWrite(encoded_data);
        return @intCast(encoded_data.len);
    }

    pub fn close(this: *WindowsNamedPipe) void {
        if (this.wrapper) |*wrapper| {
            _ = wrapper.shutdown(false);
        }
        this.writer.end();
    }

    pub fn shutdown(this: *WindowsNamedPipe) void {
        if (this.wrapper) |*wrapper| {
            _ = wrapper.shutdown(false);
        }
    }

    pub fn shutdownRead(this: *WindowsNamedPipe) void {
        if (this.wrapper) |*wrapper| {
            _ = wrapper.shutdownRead();
        } else {
            if (this.writer.getStream()) |stream| {
                _ = stream.readStop();
            }
        }
    }

    pub fn isShutdown(this: *WindowsNamedPipe) bool {
        if (this.wrapper) |wrapper| {
            return wrapper.isShutdown();
        }

        return this.flags.disconnected or this.writer.is_done;
    }

    pub fn isClosed(this: *WindowsNamedPipe) bool {
        if (this.wrapper) |wrapper| {
            return wrapper.isClosed();
        }
        return this.flags.disconnected;
    }

    pub fn isEstablished(this: *WindowsNamedPipe) bool {
        return !this.isClosed();
    }

    pub fn ssl(this: *WindowsNamedPipe) ?*BoringSSL.SSL {
        if (this.wrapper) |wrapper| {
            return wrapper.ssl;
        }
        return null;
    }

    pub fn sslError(this: *WindowsNamedPipe) us_bun_verify_error_t {
        return .{
            .error_no = this.ssl_error.error_no,
            .code = @ptrCast(this.ssl_error.code.ptr),
            .reason = @ptrCast(this.ssl_error.reason.ptr),
        };
    }

    pub fn resetTimeout(this: *WindowsNamedPipe) void {
        this.setTimeoutInMilliseconds(this.current_timeout);
    }
    pub fn setTimeoutInMilliseconds(this: *WindowsNamedPipe, ms: c_uint) void {
        if (this.event_loop_timer.state == .ACTIVE) {
            this.vm.timer.remove(&this.event_loop_timer);
        }
        this.current_timeout = ms;

        // if the interval is 0 means that we stop the timer
        if (ms == 0) {
            return;
        }

        // reschedule the timer
        this.event_loop_timer.next = bun.timespec.msFromNow(ms);
        this.vm.timer.insert(&this.event_loop_timer);
    }
    pub fn setTimeout(this: *WindowsNamedPipe, seconds: c_uint) void {
        log("setTimeout({d})", .{seconds});
        this.setTimeoutInMilliseconds(seconds * 1000);
    }
    /// Free internal resources, it can be called multiple times
    pub fn deinit(this: *WindowsNamedPipe) void {
        log("deinit", .{});
        // clear the timer
        this.setTimeout(0);
        if (this.writer.getStream()) |stream| {
            _ = stream.readStop();
        }
        this.writer.deinit();
        if (this.wrapper) |*wrapper| {
            wrapper.deinit();
            this.wrapper = null;
        }
        var ssl_error = this.ssl_error;
        ssl_error.deinit();
        this.ssl_error = .{};
    }
} else void;

pub const InternalSocket = union(enum) {
    connected: *Socket,
    connecting: *ConnectingSocket,
    detached: void,
    upgradedDuplex: *UpgradedDuplex,
    pipe: *WindowsNamedPipe,

    pub fn pauseResume(this: InternalSocket, comptime ssl: bool, comptime pause: bool) bool {
        switch (this) {
            .detached => return true,
            .connected => |socket| {
                if (pause) {
                    // Pause
                    us_socket_pause(@intFromBool(ssl), socket);
                } else {
                    // Resume
                    us_socket_resume(@intFromBool(ssl), socket);
                }
                return true;
            },
            .connecting => |_| {
                // always return false for connecting sockets
                return false;
            },
            .upgradedDuplex => |_| {
                // TODO: pause and resume upgraded duplex
                return false;
            },
            .pipe => |pipe| {
                if (Environment.isWindows) {
                    if (pause) {
                        return pipe.pauseStream();
                    }
                    return pipe.resumeStream();
                }
                return false;
            },
        }
    }
    pub fn isDetached(this: InternalSocket) bool {
        return this == .detached;
    }
    pub fn isNamedPipe(this: InternalSocket) bool {
        return this == .pipe;
    }
    pub fn detach(this: *InternalSocket) void {
        this.* = .detached;
    }
    pub fn setNoDelay(this: InternalSocket, enabled: bool) bool {
        switch (this) {
            .pipe, .upgradedDuplex, .connecting, .detached => return false,
            .connected => |socket| {
                // only supported by connected sockets
                us_socket_nodelay(socket, @intFromBool(enabled));
                return true;
            },
        }
    }
    pub fn setKeepAlive(this: InternalSocket, enabled: bool, delay: u32) bool {
        switch (this) {
            .pipe, .upgradedDuplex, .connecting, .detached => return false,
            .connected => |socket| {
                // only supported by connected sockets and can fail
                return us_socket_keepalive(socket, @intFromBool(enabled), delay) == 0;
            },
        }
    }
    pub fn close(this: InternalSocket, comptime is_ssl: bool, code: CloseCode) void {
        switch (this) {
            .detached => {},
            .connected => |socket| {
                debug("us_socket_close({d})", .{@intFromPtr(socket)});
                _ = us_socket_close(
                    comptime @intFromBool(is_ssl),
                    socket,
                    code,
                    null,
                );
            },
            .connecting => |socket| {
                debug("us_connecting_socket_close({d})", .{@intFromPtr(socket)});
                _ = us_connecting_socket_close(
                    comptime @intFromBool(is_ssl),
                    socket,
                );
            },
            .upgradedDuplex => |socket| {
                socket.close();
            },
            .pipe => |pipe| {
                if (Environment.isWindows) pipe.close();
            },
        }
    }

    pub fn isClosed(this: InternalSocket, comptime is_ssl: bool) bool {
        return switch (this) {
            .connected => |socket| us_socket_is_closed(@intFromBool(is_ssl), socket) > 0,
            .connecting => |socket| us_connecting_socket_is_closed(@intFromBool(is_ssl), socket) > 0,
            .detached => true,
            .upgradedDuplex => |socket| socket.isClosed(),
            .pipe => |pipe| if (Environment.isWindows) pipe.isClosed() else true,
        };
    }

    pub fn get(this: @This()) ?*Socket {
        return switch (this) {
            .connected => this.connected,
            .connecting => null,
            .detached => null,
            .upgradedDuplex => null,
            .pipe => null,
        };
    }

    pub fn eq(this: @This(), other: @This()) bool {
        return switch (this) {
            .connected => switch (other) {
                .connected => this.connected == other.connected,
                .upgradedDuplex, .connecting, .detached, .pipe => false,
            },
            .connecting => switch (other) {
                .upgradedDuplex, .connected, .detached, .pipe => false,
                .connecting => this.connecting == other.connecting,
            },
            .detached => switch (other) {
                .detached => true,
                .upgradedDuplex, .connected, .connecting, .pipe => false,
            },
            .upgradedDuplex => switch (other) {
                .upgradedDuplex => this.upgradedDuplex == other.upgradedDuplex,
                .connected, .connecting, .detached, .pipe => false,
            },
            .pipe => switch (other) {
                .pipe => if (Environment.isWindows) other.pipe == other.pipe else false,
                .connected, .connecting, .detached, .upgradedDuplex => false,
            },
        };
    }
};

pub fn NewSocketHandler(comptime is_ssl: bool) type {
    return struct {
        const ssl_int: i32 = @intFromBool(is_ssl);
        socket: InternalSocket,
        const ThisSocket = @This();
        pub const detached: NewSocketHandler(is_ssl) = NewSocketHandler(is_ssl){ .socket = .{ .detached = {} } };
        pub fn setNoDelay(this: ThisSocket, enabled: bool) bool {
            return this.socket.setNoDelay(enabled);
        }
        pub fn setKeepAlive(this: ThisSocket, enabled: bool, delay: u32) bool {
            return this.socket.setKeepAlive(enabled, delay);
        }
        pub fn pauseStream(this: ThisSocket) bool {
            return this.socket.pauseResume(is_ssl, true);
        }
        pub fn resumeStream(this: ThisSocket) bool {
            return this.socket.pauseResume(is_ssl, false);
        }
        pub fn detach(this: *ThisSocket) void {
            this.socket.detach();
        }
        pub fn isDetached(this: ThisSocket) bool {
            return this.socket.isDetached();
        }
        pub fn isNamedPipe(this: ThisSocket) bool {
            return this.socket.isNamedPipe();
        }
        pub fn verifyError(this: ThisSocket) us_bun_verify_error_t {
            switch (this.socket) {
                .connected => |socket| return uws.us_socket_verify_error(comptime ssl_int, socket),
                .upgradedDuplex => |socket| return socket.sslError(),
                .pipe => |pipe| if (Environment.isWindows) return pipe.sslError() else return std.mem.zeroes(us_bun_verify_error_t),
                .connecting, .detached => return std.mem.zeroes(us_bun_verify_error_t),
            }
        }

        pub fn isEstablished(this: ThisSocket) bool {
            switch (this.socket) {
                .connected => |socket| return us_socket_is_established(comptime ssl_int, socket) > 0,
                .upgradedDuplex => |socket| return socket.isEstablished(),
                .pipe => |pipe| if (Environment.isWindows) return pipe.isEstablished() else return false,
                .connecting, .detached => return false,
            }
        }

        pub fn timeout(this: ThisSocket, seconds: c_uint) void {
            switch (this.socket) {
                .upgradedDuplex => |socket| socket.setTimeout(seconds),
                .pipe => |pipe| if (Environment.isWindows) pipe.setTimeout(seconds),
                .connected => |socket| us_socket_timeout(comptime ssl_int, socket, seconds),
                .connecting => |socket| us_connecting_socket_timeout(comptime ssl_int, socket, seconds),
                .detached => {},
            }
        }

        pub fn setTimeout(this: ThisSocket, seconds: c_uint) void {
            switch (this.socket) {
                .connected => |socket| {
                    if (seconds > 240) {
                        us_socket_timeout(comptime ssl_int, socket, 0);
                        us_socket_long_timeout(comptime ssl_int, socket, seconds / 60);
                    } else {
                        us_socket_timeout(comptime ssl_int, socket, seconds);
                        us_socket_long_timeout(comptime ssl_int, socket, 0);
                    }
                },
                .connecting => |socket| {
                    if (seconds > 240) {
                        us_connecting_socket_timeout(comptime ssl_int, socket, 0);
                        us_connecting_socket_long_timeout(comptime ssl_int, socket, seconds / 60);
                    } else {
                        us_connecting_socket_timeout(comptime ssl_int, socket, seconds);
                        us_connecting_socket_long_timeout(comptime ssl_int, socket, 0);
                    }
                },
                .detached => {},
                .upgradedDuplex => |socket| socket.setTimeout(seconds),
                .pipe => |pipe| if (Environment.isWindows) pipe.setTimeout(seconds),
            }
        }

        pub fn setTimeoutMinutes(this: ThisSocket, minutes: c_uint) void {
            switch (this.socket) {
                .connected => |socket| {
                    us_socket_timeout(comptime ssl_int, socket, 0);
                    us_socket_long_timeout(comptime ssl_int, socket, minutes);
                },
                .connecting => |socket| {
                    us_connecting_socket_timeout(comptime ssl_int, socket, 0);
                    us_connecting_socket_long_timeout(comptime ssl_int, socket, minutes);
                },
                .detached => {},
                .upgradedDuplex => |socket| socket.setTimeout(minutes * 60),
                .pipe => |pipe| if (Environment.isWindows) pipe.setTimeout(minutes * 60),
            }
        }

        pub fn startTLS(this: ThisSocket, is_client: bool) void {
            const socket = this.socket.get() orelse return;
            _ = us_socket_open(comptime ssl_int, socket, @intFromBool(is_client), null, 0);
        }

        pub fn ssl(this: ThisSocket) ?*BoringSSL.SSL {
            if (comptime is_ssl) {
                if (this.getNativeHandle()) |handle| {
                    return @as(*BoringSSL.SSL, @ptrCast(handle));
                }
                return null;
            }
            return null;
        }

        // Note: this assumes that the socket is non-TLS and will be adopted and wrapped with a new TLS context
        // context ext will not be copied to the new context, new context will contain us_wrapped_socket_context_t on ext
        pub fn wrapTLS(
            this: ThisSocket,
            options: us_bun_socket_context_options_t,
            socket_ext_size: i32,
            comptime deref: bool,
            comptime ContextType: type,
            comptime Fields: anytype,
        ) ?NewSocketHandler(true) {
            const TLSSocket = NewSocketHandler(true);
            const SocketHandler = struct {
                const alignment = if (ContextType == anyopaque)
                    @sizeOf(usize)
                else
                    std.meta.alignment(ContextType);
                const deref_ = deref;
                const ValueType = if (deref) ContextType else *ContextType;
                fn getValue(socket: *Socket) ValueType {
                    if (comptime ContextType == anyopaque) {
                        return us_socket_ext(1, socket);
                    }

                    if (comptime deref_) {
                        return (TLSSocket.from(socket)).ext(ContextType).?.*;
                    }

                    return (TLSSocket.from(socket)).ext(ContextType);
                }

                pub fn on_open(socket: *Socket, is_client: i32, _: [*c]u8, _: i32) callconv(.C) ?*Socket {
                    if (comptime @hasDecl(Fields, "onCreate")) {
                        if (is_client == 0) {
                            Fields.onCreate(
                                TLSSocket.from(socket),
                            );
                        }
                    }
                    Fields.onOpen(
                        getValue(socket),
                        TLSSocket.from(socket),
                    );
                    return socket;
                }
                pub fn on_close(socket: *Socket, code: i32, reason: ?*anyopaque) callconv(.C) ?*Socket {
                    Fields.onClose(
                        getValue(socket),
                        TLSSocket.from(socket),
                        code,
                        reason,
                    );
                    return socket;
                }
                pub fn on_data(socket: *Socket, buf: ?[*]u8, len: i32) callconv(.C) ?*Socket {
                    Fields.onData(
                        getValue(socket),
                        TLSSocket.from(socket),
                        buf.?[0..@as(usize, @intCast(len))],
                    );
                    return socket;
                }
                pub fn on_writable(socket: *Socket) callconv(.C) ?*Socket {
                    Fields.onWritable(
                        getValue(socket),
                        TLSSocket.from(socket),
                    );
                    return socket;
                }
                pub fn on_timeout(socket: *Socket) callconv(.C) ?*Socket {
                    Fields.onTimeout(
                        getValue(socket),
                        TLSSocket.from(socket),
                    );
                    return socket;
                }
                pub fn on_long_timeout(socket: *Socket) callconv(.C) ?*Socket {
                    Fields.onLongTimeout(
                        getValue(socket),
                        TLSSocket.from(socket),
                    );
                    return socket;
                }
                pub fn on_connect_error(socket: *Socket, code: i32) callconv(.C) ?*Socket {
                    Fields.onConnectError(
                        TLSSocket.from(socket).ext(ContextType).?.*,
                        TLSSocket.from(socket),
                        code,
                    );
                    return socket;
                }
                pub fn on_connect_error_connecting_socket(socket: *ConnectingSocket, code: i32) callconv(.C) ?*ConnectingSocket {
                    Fields.onConnectError(
                        @as(*align(alignment) ContextType, @ptrCast(@alignCast(us_connecting_socket_ext(1, socket)))).*,
                        TLSSocket.fromConnecting(socket),
                        code,
                    );
                    return socket;
                }
                pub fn on_end(socket: *Socket) callconv(.C) ?*Socket {
                    Fields.onEnd(
                        getValue(socket),
                        TLSSocket.from(socket),
                    );
                    return socket;
                }
                pub fn on_handshake(socket: *Socket, success: i32, verify_error: us_bun_verify_error_t, _: ?*anyopaque) callconv(.C) void {
                    Fields.onHandshake(getValue(socket), TLSSocket.from(socket), success, verify_error);
                }
            };

            const events: us_socket_events_t = .{
                .on_open = SocketHandler.on_open,
                .on_close = SocketHandler.on_close,
                .on_data = SocketHandler.on_data,
                .on_writable = SocketHandler.on_writable,
                .on_timeout = SocketHandler.on_timeout,
                .on_connect_error = SocketHandler.on_connect_error,
                .on_connect_error_connecting_socket = SocketHandler.on_connect_error_connecting_socket,
                .on_end = SocketHandler.on_end,
                .on_handshake = SocketHandler.on_handshake,
                .on_long_timeout = SocketHandler.on_long_timeout,
            };

            const this_socket = this.socket.get() orelse return null;

            const socket = us_socket_wrap_with_tls(ssl_int, this_socket, options, events, socket_ext_size) orelse return null;
            return NewSocketHandler(true).from(socket);
        }

        pub fn getNativeHandle(this: ThisSocket) ?*NativeSocketHandleType(is_ssl) {
            return @ptrCast(switch (this.socket) {
                .connected => |socket| us_socket_get_native_handle(comptime ssl_int, socket),
                .connecting => |socket| us_connecting_socket_get_native_handle(comptime ssl_int, socket),
                .detached => null,
                .upgradedDuplex => |socket| if (is_ssl) @as(*anyopaque, @ptrCast(socket.ssl() orelse return null)) else null,
                .pipe => |socket| if (is_ssl and Environment.isWindows) @as(*anyopaque, @ptrCast(socket.ssl() orelse return null)) else null,
            } orelse return null);
        }

        pub inline fn fd(this: ThisSocket) bun.FileDescriptor {
            if (comptime is_ssl) {
                @compileError("SSL sockets do not have a file descriptor accessible this way");
            }
            const socket = this.socket.get() orelse return bun.invalid_fd;
            return if (comptime Environment.isWindows)
                // on windows uSockets exposes SOCKET
                bun.toFD(@as(bun.FDImpl.System, @ptrCast(us_socket_get_native_handle(0, socket))))
            else
                bun.toFD(@as(i32, @intCast(@intFromPtr(us_socket_get_native_handle(0, socket)))));
        }

        pub fn markNeedsMoreForSendfile(this: ThisSocket) void {
            if (comptime is_ssl) {
                @compileError("SSL sockets do not support sendfile yet");
            }
            const socket = this.socket.get() orelse return;
            us_socket_sendfile_needs_more(socket);
        }

        pub fn ext(this: ThisSocket, comptime ContextType: type) ?*ContextType {
            const alignment = if (ContextType == *anyopaque)
                @sizeOf(usize)
            else
                std.meta.alignment(ContextType);

            const ptr = switch (this.socket) {
                .connected => |sock| us_socket_ext(comptime ssl_int, sock),
                .connecting => |sock| us_connecting_socket_ext(comptime ssl_int, sock),
                .detached => return null,
                .upgradedDuplex => return null,
                .pipe => return null,
            };

            return @as(*align(alignment) ContextType, @ptrCast(@alignCast(ptr)));
        }

        /// This can be null if the socket was closed.
        pub fn context(this: ThisSocket) ?*SocketContext {
            switch (this.socket) {
                .connected => |socket| return us_socket_context(comptime ssl_int, socket),
                .connecting => |socket| return us_connecting_socket_context(comptime ssl_int, socket),
                .detached => return null,
                .upgradedDuplex => return null,
                .pipe => return null,
            }
        }

        pub fn flush(this: ThisSocket) void {
            switch (this.socket) {
                .upgradedDuplex => |socket| {
                    return socket.flush();
                },
                .pipe => |pipe| {
                    return if (Environment.isWindows) pipe.flush() else return;
                },
                .connected => |socket| {
                    return us_socket_flush(
                        comptime ssl_int,
                        socket,
                    );
                },
                .connecting, .detached => return,
            }
        }

        pub fn write(this: ThisSocket, data: []const u8, msg_more: bool) i32 {
            switch (this.socket) {
                .upgradedDuplex => |socket| {
                    return socket.encodeAndWrite(data, msg_more);
                },
                .pipe => |pipe| {
                    return if (Environment.isWindows) pipe.encodeAndWrite(data, msg_more) else 0;
                },
                .connected => |socket| {
                    const result = us_socket_write(
                        comptime ssl_int,
                        socket,
                        data.ptr,
                        // truncate to 31 bits since sign bit exists
                        @as(i32, @intCast(@as(u31, @truncate(data.len)))),
                        @as(i32, @intFromBool(msg_more)),
                    );

                    if (comptime Environment.allow_assert) {
                        debug("us_socket_write({*}, {d}) = {d}", .{ this.getNativeHandle(), data.len, result });
                    }

                    return result;
                },
                .connecting, .detached => return 0,
            }
        }

        pub fn rawWrite(this: ThisSocket, data: []const u8, msg_more: bool) i32 {
            switch (this.socket) {
                .connected => |socket| {
                    return us_socket_raw_write(
                        comptime ssl_int,
                        socket,
                        data.ptr,
                        // truncate to 31 bits since sign bit exists
                        @as(i32, @intCast(@as(u31, @truncate(data.len)))),
                        @as(i32, @intFromBool(msg_more)),
                    );
                },
                .connecting, .detached => return 0,
                .upgradedDuplex => |socket| {
                    return socket.rawWrite(data, msg_more);
                },
                .pipe => |pipe| {
                    return if (Environment.isWindows) pipe.rawWrite(data, msg_more) else 0;
                },
            }
        }
        pub fn shutdown(this: ThisSocket) void {
            // debug("us_socket_shutdown({d})", .{@intFromPtr(this.socket)});
            switch (this.socket) {
                .connected => |socket| {
                    return us_socket_shutdown(
                        comptime ssl_int,
                        socket,
                    );
                },
                .connecting => |socket| {
                    return us_connecting_socket_shutdown(
                        comptime ssl_int,
                        socket,
                    );
                },
                .detached => {},
                .upgradedDuplex => |socket| {
                    socket.shutdown();
                },
                .pipe => |pipe| {
                    if (Environment.isWindows) pipe.shutdown();
                },
            }
        }

        pub fn shutdownRead(this: ThisSocket) void {
            switch (this.socket) {
                .connected => |socket| {
                    // debug("us_socket_shutdown_read({d})", .{@intFromPtr(socket)});
                    return us_socket_shutdown_read(
                        comptime ssl_int,
                        socket,
                    );
                },
                .connecting => |socket| {
                    // debug("us_connecting_socket_shutdown_read({d})", .{@intFromPtr(socket)});
                    return us_connecting_socket_shutdown_read(
                        comptime ssl_int,
                        socket,
                    );
                },
                .detached => {},
                .upgradedDuplex => |socket| {
                    socket.shutdownRead();
                },
                .pipe => |pipe| {
                    if (Environment.isWindows) pipe.shutdownRead();
                },
            }
        }

        pub fn isShutdown(this: ThisSocket) bool {
            switch (this.socket) {
                .connected => |socket| {
                    return us_socket_is_shut_down(
                        comptime ssl_int,
                        socket,
                    ) > 0;
                },
                .connecting => |socket| {
                    return us_connecting_socket_is_shut_down(
                        comptime ssl_int,
                        socket,
                    ) > 0;
                },
                .detached => return true,
                .upgradedDuplex => |socket| {
                    return socket.isShutdown();
                },
                .pipe => |pipe| {
                    return if (Environment.isWindows) pipe.isShutdown() else false;
                },
            }
        }

        pub fn isClosedOrHasError(this: ThisSocket) bool {
            if (this.isClosed() or this.isShutdown()) {
                return true;
            }

            return this.getError() != 0;
        }

        pub fn getError(this: ThisSocket) i32 {
            switch (this.socket) {
                .connected => |socket| {
                    return us_socket_get_error(
                        comptime ssl_int,
                        socket,
                    );
                },
                .connecting => |socket| {
                    return us_connecting_socket_get_error(
                        comptime ssl_int,
                        socket,
                    );
                },
                .detached => return 0,
                .upgradedDuplex => |socket| {
                    return socket.sslError().error_no;
                },
                .pipe => |pipe| {
                    return if (Environment.isWindows) pipe.sslError().error_no else 0;
                },
            }
        }

        pub fn isClosed(this: ThisSocket) bool {
            return this.socket.isClosed(comptime is_ssl);
        }

        pub fn close(this: ThisSocket, code: CloseCode) void {
            return this.socket.close(comptime is_ssl, code);
        }
        pub fn localPort(this: ThisSocket) i32 {
            switch (this.socket) {
                .connected => |socket| {
                    return us_socket_local_port(
                        comptime ssl_int,
                        socket,
                    );
                },
                .pipe, .upgradedDuplex, .connecting, .detached => return 0,
            }
        }
        pub fn remoteAddress(this: ThisSocket, buf: [*]u8, length: *i32) void {
            switch (this.socket) {
                .connected => |socket| {
                    return us_socket_remote_address(
                        comptime ssl_int,
                        socket,
                        buf,
                        length,
                    );
                },
                .pipe, .upgradedDuplex, .connecting, .detached => return {
                    length.* = 0;
                },
            }
        }

        /// Get the local address of a socket in binary format.
        ///
        /// # Arguments
        /// - `buf`: A buffer to store the binary address data.
        ///
        /// # Returns
        /// This function returns a slice of the buffer on success, or null on failure.
        pub fn localAddressBinary(this: ThisSocket, buf: []u8) ?[]const u8 {
            switch (this.socket) {
                .connected => |socket| {
                    var length: i32 = @intCast(buf.len);
                    us_socket_local_address(
                        comptime ssl_int,
                        socket,
                        buf.ptr,
                        &length,
                    );

                    if (length <= 0) {
                        return null;
                    }
                    return buf[0..@intCast(length)];
                },
                .pipe, .upgradedDuplex, .connecting, .detached => return null,
            }
        }

        /// Get the local address of a socket in text format.
        ///
        /// # Arguments
        /// - `buf`: A buffer to store the text address data.
        /// - `is_ipv6`: A pointer to a boolean representing whether the address is IPv6.
        ///
        /// # Returns
        /// This function returns a slice of the buffer on success, or null on failure.
        pub fn localAddressText(this: ThisSocket, buf: []u8, is_ipv6: *bool) ?[]const u8 {
            const addr_v4_len = @sizeOf(std.meta.FieldType(std.posix.sockaddr.in, .addr));
            const addr_v6_len = @sizeOf(std.meta.FieldType(std.posix.sockaddr.in6, .addr));

            var sa_buf: [addr_v6_len + 1]u8 = undefined;
            const binary = this.localAddressBinary(&sa_buf) orelse return null;
            const addr_len: usize = binary.len;
            sa_buf[addr_len] = 0;

            var ret: ?[*:0]const u8 = null;
            if (addr_len == addr_v4_len) {
                ret = bun.c_ares.ares_inet_ntop(std.posix.AF.INET, &sa_buf, buf.ptr, @as(u32, @intCast(buf.len)));
                is_ipv6.* = false;
            } else if (addr_len == addr_v6_len) {
                ret = bun.c_ares.ares_inet_ntop(std.posix.AF.INET6, &sa_buf, buf.ptr, @as(u32, @intCast(buf.len)));
                is_ipv6.* = true;
            }

            if (ret) |_| {
                const length: usize = @intCast(bun.len(bun.cast([*:0]u8, buf)));
                return buf[0..length];
            }
            return null;
        }

        pub fn connect(
            host: []const u8,
            port: i32,
            socket_ctx: *SocketContext,
            comptime Context: type,
            ctx: Context,
            comptime socket_field_name: []const u8,
            allowHalfOpen: bool,
        ) ?*Context {
            debug("connect({s}, {d})", .{ host, port });

            var stack_fallback = std.heap.stackFallback(1024, bun.default_allocator);
            var allocator = stack_fallback.get();

            // remove brackets from IPv6 addresses, as getaddrinfo doesn't understand them
            const clean_host = if (host.len > 1 and host[0] == '[' and host[host.len - 1] == ']')
                host[1 .. host.len - 1]
            else
                host;

            const host_ = allocator.dupeZ(u8, clean_host) catch bun.outOfMemory();
            defer allocator.free(host);

            var did_dns_resolve: i32 = 0;
            const socket = us_socket_context_connect(comptime ssl_int, socket_ctx, host_, port, if (allowHalfOpen) LIBUS_SOCKET_ALLOW_HALF_OPEN else 0, @sizeOf(Context), &did_dns_resolve) orelse return null;
            const socket_ = if (did_dns_resolve == 1)
                ThisSocket{
                    .socket = .{ .connected = @ptrCast(socket) },
                }
            else
                ThisSocket{
                    .socket = .{ .connecting = @ptrCast(socket) },
                };

            var holder = socket_.ext(Context);
            holder.* = ctx;
            @field(holder, socket_field_name) = socket_;
            return holder;
        }

        pub fn connectPtr(
            host: []const u8,
            port: i32,
            socket_ctx: *SocketContext,
            comptime Context: type,
            ctx: *Context,
            comptime socket_field_name: []const u8,
            allowHalfOpen: bool,
        ) !*Context {
            const this_socket = try connectAnon(host, port, socket_ctx, ctx, allowHalfOpen);
            @field(ctx, socket_field_name) = this_socket;
            return ctx;
        }

        pub fn fromDuplex(
            duplex: *UpgradedDuplex,
        ) ThisSocket {
            return ThisSocket{ .socket = .{ .upgradedDuplex = duplex } };
        }

        pub fn fromNamedPipe(
            pipe: *WindowsNamedPipe,
        ) ThisSocket {
            if (Environment.isWindows) {
                return ThisSocket{ .socket = .{ .pipe = pipe } };
            }
            @compileError("WindowsNamedPipe is only available on Windows");
        }

        pub fn fromFd(
            ctx: *SocketContext,
            handle: bun.FileDescriptor,
            comptime This: type,
            this: *This,
            comptime socket_field_name: ?[]const u8,
        ) ?ThisSocket {
            const socket_ = ThisSocket{ .socket = .{ .connected = us_socket_from_fd(ctx, @sizeOf(*anyopaque), bun.socketcast(handle)) orelse return null } };

            if (socket_.ext(*anyopaque)) |holder| {
                holder.* = this;
            }

            if (comptime socket_field_name) |field| {
                @field(this, field) = socket_;
            }

            return socket_;
        }

        pub fn connectUnixPtr(
            path: []const u8,
            socket_ctx: *SocketContext,
            comptime Context: type,
            ctx: *Context,
            comptime socket_field_name: []const u8,
        ) !*Context {
            const this_socket = try connectUnixAnon(path, socket_ctx, ctx);
            @field(ctx, socket_field_name) = this_socket;
            return ctx;
        }

        pub fn connectUnixAnon(
            path: []const u8,
            socket_ctx: *SocketContext,
            ctx: *anyopaque,
            allowHalfOpen: bool,
        ) !ThisSocket {
            debug("connect(unix:{s})", .{path});
            var stack_fallback = std.heap.stackFallback(1024, bun.default_allocator);
            var allocator = stack_fallback.get();
            const path_ = allocator.dupeZ(u8, path) catch bun.outOfMemory();
            defer allocator.free(path_);

            const socket = us_socket_context_connect_unix(comptime ssl_int, socket_ctx, path_, path_.len, if (allowHalfOpen) LIBUS_SOCKET_ALLOW_HALF_OPEN else 0, 8) orelse
                return error.FailedToOpenSocket;

            const socket_ = ThisSocket{ .socket = .{ .connected = socket } };
            if (socket_.ext(*anyopaque)) |holder| {
                holder.* = ctx;
            }
            return socket_;
        }

        pub fn connectAnon(
            raw_host: []const u8,
            port: i32,
            socket_ctx: *SocketContext,
            ptr: *anyopaque,
            allowHalfOpen: bool,
        ) !ThisSocket {
            debug("connect({s}, {d})", .{ raw_host, port });
            var stack_fallback = std.heap.stackFallback(1024, bun.default_allocator);
            var allocator = stack_fallback.get();

            // remove brackets from IPv6 addresses, as getaddrinfo doesn't understand them
            const clean_host = if (raw_host.len > 1 and raw_host[0] == '[' and raw_host[raw_host.len - 1] == ']')
                raw_host[1 .. raw_host.len - 1]
            else
                raw_host;

            const host = allocator.dupeZ(u8, clean_host) catch bun.outOfMemory();
            defer allocator.free(host);

            var did_dns_resolve: i32 = 0;
            const socket_ptr = us_socket_context_connect(
                comptime ssl_int,
                socket_ctx,
                host.ptr,
                port,
                if (allowHalfOpen) LIBUS_SOCKET_ALLOW_HALF_OPEN else 0,
                @sizeOf(*anyopaque),
                &did_dns_resolve,
            ) orelse return error.FailedToOpenSocket;
            const socket = if (did_dns_resolve == 1)
                ThisSocket{
                    .socket = .{ .connected = @ptrCast(socket_ptr) },
                }
            else
                ThisSocket{
                    .socket = .{ .connecting = @ptrCast(socket_ptr) },
                };
            if (socket.ext(*anyopaque)) |holder| {
                holder.* = ptr;
            }
            return socket;
        }

        pub fn unsafeConfigure(
            ctx: *SocketContext,
            comptime ssl_type: bool,
            comptime deref: bool,
            comptime ContextType: type,
            comptime Fields: anytype,
        ) void {
            const SocketHandlerType = NewSocketHandler(ssl_type);
            const ssl_type_int: i32 = @intFromBool(ssl_type);
            const Type = comptime if (@TypeOf(Fields) != type) @TypeOf(Fields) else Fields;

            const SocketHandler = struct {
                const alignment = if (ContextType == anyopaque)
                    @sizeOf(usize)
                else
                    std.meta.alignment(ContextType);
                const deref_ = deref;
                const ValueType = if (deref) ContextType else *ContextType;
                fn getValue(socket: *Socket) ValueType {
                    if (comptime ContextType == anyopaque) {
                        return us_socket_ext(ssl_type_int, socket).?;
                    }

                    if (comptime deref_) {
                        return (SocketHandlerType.from(socket)).ext(ContextType).?.*;
                    }

                    return (SocketHandlerType.from(socket)).ext(ContextType);
                }

                pub fn on_open(socket: *Socket, is_client: i32, _: [*c]u8, _: i32) callconv(.C) ?*Socket {
                    if (comptime @hasDecl(Fields, "onCreate")) {
                        if (is_client == 0) {
                            Fields.onCreate(
                                SocketHandlerType.from(socket),
                            );
                        }
                    }
                    Fields.onOpen(
                        getValue(socket),
                        SocketHandlerType.from(socket),
                    );
                    return socket;
                }
                pub fn on_close(socket: *Socket, code: i32, reason: ?*anyopaque) callconv(.C) ?*Socket {
                    Fields.onClose(
                        getValue(socket),
                        SocketHandlerType.from(socket),
                        code,
                        reason,
                    );
                    return socket;
                }
                pub fn on_data(socket: *Socket, buf: ?[*]u8, len: i32) callconv(.C) ?*Socket {
                    Fields.onData(
                        getValue(socket),
                        SocketHandlerType.from(socket),
                        buf.?[0..@as(usize, @intCast(len))],
                    );
                    return socket;
                }
                pub fn on_writable(socket: *Socket) callconv(.C) ?*Socket {
                    Fields.onWritable(
                        getValue(socket),
                        SocketHandlerType.from(socket),
                    );
                    return socket;
                }
                pub fn on_timeout(socket: *Socket) callconv(.C) ?*Socket {
                    Fields.onTimeout(
                        getValue(socket),
                        SocketHandlerType.from(socket),
                    );
                    return socket;
                }
                pub fn on_connect_error_connecting_socket(socket: *ConnectingSocket, code: i32) callconv(.C) ?*ConnectingSocket {
                    const val = if (comptime ContextType == anyopaque)
                        us_connecting_socket_ext(comptime ssl_int, socket)
                    else if (comptime deref_)
                        SocketHandlerType.fromConnecting(socket).ext(ContextType).?.*
                    else
                        SocketHandlerType.fromConnecting(socket).ext(ContextType);
                    Fields.onConnectError(
                        val,
                        SocketHandlerType.fromConnecting(socket),
                        code,
                    );
                    return socket;
                }
                pub fn on_connect_error(socket: *Socket, code: i32) callconv(.C) ?*Socket {
                    const val = if (comptime ContextType == anyopaque)
                        us_socket_ext(comptime ssl_int, socket)
                    else if (comptime deref_)
                        SocketHandlerType.from(socket).ext(ContextType).?.*
                    else
                        SocketHandlerType.from(socket).ext(ContextType);
                    Fields.onConnectError(
                        val,
                        SocketHandlerType.from(socket),
                        code,
                    );
                    return socket;
                }
                pub fn on_end(socket: *Socket) callconv(.C) ?*Socket {
                    Fields.onEnd(
                        getValue(socket),
                        SocketHandlerType.from(socket),
                    );
                    return socket;
                }
                pub fn on_handshake(socket: *Socket, success: i32, verify_error: us_bun_verify_error_t, _: ?*anyopaque) callconv(.C) void {
                    Fields.onHandshake(getValue(socket), SocketHandlerType.from(socket), success, verify_error);
                }
            };

            if (comptime @hasDecl(Type, "onOpen") and @typeInfo(@TypeOf(Type.onOpen)) != .Null)
                us_socket_context_on_open(ssl_int, ctx, SocketHandler.on_open);
            if (comptime @hasDecl(Type, "onClose") and @typeInfo(@TypeOf(Type.onClose)) != .Null)
                us_socket_context_on_close(ssl_int, ctx, SocketHandler.on_close);
            if (comptime @hasDecl(Type, "onData") and @typeInfo(@TypeOf(Type.onData)) != .Null)
                us_socket_context_on_data(ssl_int, ctx, SocketHandler.on_data);
            if (comptime @hasDecl(Type, "onWritable") and @typeInfo(@TypeOf(Type.onWritable)) != .Null)
                us_socket_context_on_writable(ssl_int, ctx, SocketHandler.on_writable);
            if (comptime @hasDecl(Type, "onTimeout") and @typeInfo(@TypeOf(Type.onTimeout)) != .Null)
                us_socket_context_on_timeout(ssl_int, ctx, SocketHandler.on_timeout);
            if (comptime @hasDecl(Type, "onConnectError") and @typeInfo(@TypeOf(Type.onConnectError)) != .Null) {
                us_socket_context_on_socket_connect_error(ssl_int, ctx, SocketHandler.on_connect_error);
                us_socket_context_on_connect_error(ssl_int, ctx, SocketHandler.on_connect_error_connecting_socket);
            }
            if (comptime @hasDecl(Type, "onEnd") and @typeInfo(@TypeOf(Type.onEnd)) != .Null)
                us_socket_context_on_end(ssl_int, ctx, SocketHandler.on_end);
            if (comptime @hasDecl(Type, "onHandshake") and @typeInfo(@TypeOf(Type.onHandshake)) != .Null)
                us_socket_context_on_handshake(ssl_int, ctx, SocketHandler.on_handshake, null);
        }

        pub fn configure(
            ctx: *SocketContext,
            comptime deref: bool,
            comptime ContextType: type,
            comptime Fields: anytype,
        ) void {
            const Type = comptime if (@TypeOf(Fields) != type) @TypeOf(Fields) else Fields;

            const SocketHandler = struct {
                const alignment = if (ContextType == anyopaque)
                    @sizeOf(usize)
                else
                    std.meta.alignment(ContextType);
                const deref_ = deref;
                const ValueType = if (deref) ContextType else *ContextType;
                fn getValue(socket: *Socket) ValueType {
                    if (comptime ContextType == anyopaque) {
                        return us_socket_ext(comptime ssl_int, socket);
                    }

                    if (comptime deref_) {
                        return (ThisSocket.from(socket)).ext(ContextType).?.*;
                    }

                    return (ThisSocket.from(socket)).ext(ContextType);
                }

                pub fn on_open(socket: *Socket, is_client: i32, _: [*c]u8, _: i32) callconv(.C) ?*Socket {
                    if (comptime @hasDecl(Fields, "onCreate")) {
                        if (is_client == 0) {
                            Fields.onCreate(
                                ThisSocket.from(socket),
                            );
                        }
                    }
                    Fields.onOpen(
                        getValue(socket),
                        ThisSocket.from(socket),
                    );
                    return socket;
                }
                pub fn on_close(socket: *Socket, code: i32, reason: ?*anyopaque) callconv(.C) ?*Socket {
                    Fields.onClose(
                        getValue(socket),
                        ThisSocket.from(socket),
                        code,
                        reason,
                    );
                    return socket;
                }
                pub fn on_data(socket: *Socket, buf: ?[*]u8, len: i32) callconv(.C) ?*Socket {
                    Fields.onData(
                        getValue(socket),
                        ThisSocket.from(socket),
                        buf.?[0..@as(usize, @intCast(len))],
                    );
                    return socket;
                }
                pub fn on_writable(socket: *Socket) callconv(.C) ?*Socket {
                    Fields.onWritable(
                        getValue(socket),
                        ThisSocket.from(socket),
                    );
                    return socket;
                }
                pub fn on_timeout(socket: *Socket) callconv(.C) ?*Socket {
                    Fields.onTimeout(
                        getValue(socket),
                        ThisSocket.from(socket),
                    );
                    return socket;
                }
                pub fn on_long_timeout(socket: *Socket) callconv(.C) ?*Socket {
                    Fields.onLongTimeout(
                        getValue(socket),
                        ThisSocket.from(socket),
                    );
                    return socket;
                }
                pub fn on_connect_error_connecting_socket(socket: *ConnectingSocket, code: i32) callconv(.C) ?*ConnectingSocket {
                    const val = if (comptime ContextType == anyopaque)
                        us_connecting_socket_ext(comptime ssl_int, socket)
                    else if (comptime deref_)
                        ThisSocket.fromConnecting(socket).ext(ContextType).?.*
                    else
                        ThisSocket.fromConnecting(socket).ext(ContextType);
                    Fields.onConnectError(
                        val,
                        ThisSocket.fromConnecting(socket),
                        code,
                    );
                    return socket;
                }
                pub fn on_connect_error(socket: *Socket, code: i32) callconv(.C) ?*Socket {
                    const val = if (comptime ContextType == anyopaque)
                        us_socket_ext(comptime ssl_int, socket)
                    else if (comptime deref_)
                        ThisSocket.from(socket).ext(ContextType).?.*
                    else
                        ThisSocket.from(socket).ext(ContextType);

                    // We close immediately in this case
                    // uSockets doesn't know if this is a TLS socket or not.
                    // So we need to close it like a TCP socket.
                    NewSocketHandler(false).from(socket).close(.failure);

                    Fields.onConnectError(
                        val,
                        ThisSocket.from(socket),
                        code,
                    );
                    return socket;
                }
                pub fn on_end(socket: *Socket) callconv(.C) ?*Socket {
                    Fields.onEnd(
                        getValue(socket),
                        ThisSocket.from(socket),
                    );
                    return socket;
                }
                pub fn on_handshake(socket: *Socket, success: i32, verify_error: us_bun_verify_error_t, _: ?*anyopaque) callconv(.C) void {
                    Fields.onHandshake(getValue(socket), ThisSocket.from(socket), success, verify_error);
                }
            };

            if (comptime @hasDecl(Type, "onOpen") and @typeInfo(@TypeOf(Type.onOpen)) != .Null)
                us_socket_context_on_open(ssl_int, ctx, SocketHandler.on_open);
            if (comptime @hasDecl(Type, "onClose") and @typeInfo(@TypeOf(Type.onClose)) != .Null)
                us_socket_context_on_close(ssl_int, ctx, SocketHandler.on_close);
            if (comptime @hasDecl(Type, "onData") and @typeInfo(@TypeOf(Type.onData)) != .Null)
                us_socket_context_on_data(ssl_int, ctx, SocketHandler.on_data);
            if (comptime @hasDecl(Type, "onWritable") and @typeInfo(@TypeOf(Type.onWritable)) != .Null)
                us_socket_context_on_writable(ssl_int, ctx, SocketHandler.on_writable);
            if (comptime @hasDecl(Type, "onTimeout") and @typeInfo(@TypeOf(Type.onTimeout)) != .Null)
                us_socket_context_on_timeout(ssl_int, ctx, SocketHandler.on_timeout);
            if (comptime @hasDecl(Type, "onConnectError") and @typeInfo(@TypeOf(Type.onConnectError)) != .Null) {
                us_socket_context_on_socket_connect_error(ssl_int, ctx, SocketHandler.on_connect_error);
                us_socket_context_on_connect_error(ssl_int, ctx, SocketHandler.on_connect_error_connecting_socket);
            }
            if (comptime @hasDecl(Type, "onEnd") and @typeInfo(@TypeOf(Type.onEnd)) != .Null)
                us_socket_context_on_end(ssl_int, ctx, SocketHandler.on_end);
            if (comptime @hasDecl(Type, "onHandshake") and @typeInfo(@TypeOf(Type.onHandshake)) != .Null)
                us_socket_context_on_handshake(ssl_int, ctx, SocketHandler.on_handshake, null);
            if (comptime @hasDecl(Type, "onLongTimeout") and @typeInfo(@TypeOf(Type.onLongTimeout)) != .Null)
                us_socket_context_on_long_timeout(ssl_int, ctx, SocketHandler.on_long_timeout);
        }

        pub fn from(socket: *Socket) ThisSocket {
            return ThisSocket{ .socket = .{ .connected = socket } };
        }

        pub fn fromConnecting(connecting: *ConnectingSocket) ThisSocket {
            return ThisSocket{ .socket = .{ .connecting = connecting } };
        }

        pub fn fromAny(socket: InternalSocket) ThisSocket {
            return ThisSocket{ .socket = socket };
        }

        pub fn adoptPtr(
            socket: *Socket,
            socket_ctx: *SocketContext,
            comptime Context: type,
            comptime socket_field_name: []const u8,
            ctx: *Context,
        ) bool {
            // ext_size of -1 means we want to keep the current ext size
            // in particular, we don't want to allocate a new socket
            const new_socket = us_socket_context_adopt_socket(comptime ssl_int, socket_ctx, socket, -1) orelse return false;
            bun.assert(new_socket == socket);
            var adopted = ThisSocket.from(new_socket);
            if (adopted.ext(*anyopaque)) |holder| {
                holder.* = ctx;
            }
            @field(ctx, socket_field_name) = adopted;
            return true;
        }
    };
}
pub const SocketTCP = NewSocketHandler(false);
pub const SocketTLS = NewSocketHandler(true);

pub const Timer = opaque {
    pub fn create(loop: *Loop, ptr: anytype) *Timer {
        const Type = @TypeOf(ptr);

        // never fallthrough poll
        // the problem is uSockets hardcodes it on the other end
        // so we can never free non-fallthrough polls
        return us_create_timer(loop, 0, @sizeOf(Type));
    }

    pub fn createFallthrough(loop: *Loop, ptr: anytype) *Timer {
        const Type = @TypeOf(ptr);

        // never fallthrough poll
        // the problem is uSockets hardcodes it on the other end
        // so we can never free non-fallthrough polls
        return us_create_timer(loop, 1, @sizeOf(Type));
    }

    pub fn set(this: *Timer, ptr: anytype, cb: ?*const fn (*Timer) callconv(.C) void, ms: i32, repeat_ms: i32) void {
        us_timer_set(this, cb, ms, repeat_ms);
        const value_ptr = us_timer_ext(this);
        @setRuntimeSafety(false);
        @as(*@TypeOf(ptr), @ptrCast(@alignCast(value_ptr))).* = ptr;
    }

    pub fn deinit(this: *Timer, comptime fallthrough: bool) void {
        debug("Timer.deinit()", .{});
        us_timer_close(this, @intFromBool(fallthrough));
    }

    pub fn ext(this: *Timer, comptime Type: type) ?*Type {
        return @as(*Type, @ptrCast(@alignCast(us_timer_ext(this).*.?)));
    }

    pub fn as(this: *Timer, comptime Type: type) Type {
        @setRuntimeSafety(false);
        return @as(*?Type, @ptrCast(@alignCast(us_timer_ext(this)))).*.?;
    }
};

pub const SocketContext = opaque {
    pub fn getNativeHandle(this: *SocketContext, comptime ssl: bool) *anyopaque {
        return us_socket_context_get_native_handle(@intFromBool(ssl), this).?;
    }

    fn _deinit_ssl(this: *SocketContext) void {
        us_socket_context_free(@as(i32, 1), this);
    }

    fn _deinit(this: *SocketContext) void {
        us_socket_context_free(@as(i32, 0), this);
    }

    pub fn cleanCallbacks(ctx: *SocketContext, is_ssl: bool) void {
        const ssl_int: i32 = @intFromBool(is_ssl);
        // replace callbacks with dummy ones
        const DummyCallbacks = struct {
            fn open(socket: *Socket, _: i32, _: [*c]u8, _: i32) callconv(.C) ?*Socket {
                return socket;
            }
            fn close(socket: *Socket, _: i32, _: ?*anyopaque) callconv(.C) ?*Socket {
                return socket;
            }
            fn data(socket: *Socket, _: [*c]u8, _: i32) callconv(.C) ?*Socket {
                return socket;
            }
            fn writable(socket: *Socket) callconv(.C) ?*Socket {
                return socket;
            }
            fn timeout(socket: *Socket) callconv(.C) ?*Socket {
                return socket;
            }
            fn connect_error(socket: *ConnectingSocket, _: i32) callconv(.C) ?*ConnectingSocket {
                return socket;
            }
            fn socket_connect_error(socket: *Socket, _: i32) callconv(.C) ?*Socket {
                return socket;
            }
            fn end(socket: *Socket) callconv(.C) ?*Socket {
                return socket;
            }
            fn handshake(_: *Socket, _: i32, _: us_bun_verify_error_t, _: ?*anyopaque) callconv(.C) void {}
            fn long_timeout(socket: *Socket) callconv(.C) ?*Socket {
                return socket;
            }
        };
        us_socket_context_on_open(ssl_int, ctx, DummyCallbacks.open);
        us_socket_context_on_close(ssl_int, ctx, DummyCallbacks.close);
        us_socket_context_on_data(ssl_int, ctx, DummyCallbacks.data);
        us_socket_context_on_writable(ssl_int, ctx, DummyCallbacks.writable);
        us_socket_context_on_timeout(ssl_int, ctx, DummyCallbacks.timeout);
        us_socket_context_on_connect_error(ssl_int, ctx, DummyCallbacks.connect_error);
        us_socket_context_on_socket_connect_error(ssl_int, ctx, DummyCallbacks.socket_connect_error);
        us_socket_context_on_end(ssl_int, ctx, DummyCallbacks.end);
        us_socket_context_on_handshake(ssl_int, ctx, DummyCallbacks.handshake, null);
        us_socket_context_on_long_timeout(ssl_int, ctx, DummyCallbacks.long_timeout);
    }

    fn getLoop(this: *SocketContext, ssl: bool) ?*Loop {
        return us_socket_context_loop(@intFromBool(ssl), this);
    }

    /// closes and deinit the SocketContexts
    pub fn deinit(this: *SocketContext, ssl: bool) void {
        // we clean the callbacks to avoid UAF because we are deiniting
        this.cleanCallbacks(ssl);
        this.close(ssl);
        //always deinit in next iteration
        if (ssl) {
            Loop.get().nextTick(*SocketContext, this, SocketContext._deinit_ssl);
        } else {
            Loop.get().nextTick(*SocketContext, this, SocketContext._deinit);
        }
    }

    pub fn close(this: *SocketContext, ssl: bool) void {
        debug("us_socket_context_close({d})", .{@intFromPtr(this)});
        us_socket_context_close(@intFromBool(ssl), this);
    }

    pub fn ext(this: *SocketContext, ssl: bool, comptime ContextType: type) ?*ContextType {
        const alignment = if (ContextType == *anyopaque)
            @sizeOf(usize)
        else
            std.meta.alignment(ContextType);

        const ptr = us_socket_context_ext(
            @intFromBool(ssl),
            this,
        ) orelse return null;

        return @as(*align(alignment) ContextType, @ptrCast(@alignCast(ptr)));
    }
};
pub const PosixLoop = extern struct {
    internal_loop_data: InternalLoopData align(16),

    /// Number of non-fallthrough polls in the loop
    num_polls: i32,

    /// Number of ready polls this iteration
    num_ready_polls: i32,

    /// Current index in list of ready polls
    current_ready_poll: i32,

    /// Loop's own file descriptor
    fd: i32,

    /// Number of polls owned by Bun
    active: u32 = 0,

    /// The list of ready polls
    ready_polls: [1024]EventType align(16),

    const EventType = switch (Environment.os) {
        .linux => std.os.linux.epoll_event,
        .mac => std.posix.system.kevent64_s,
        // TODO:
        .windows => *anyopaque,
        else => @compileError("Unsupported OS"),
    };

    const log = bun.Output.scoped(.Loop, false);

    pub fn uncork(this: *PosixLoop) void {
        uws_res_clear_corked_socket(this);
    }

    pub fn iterationNumber(this: *const PosixLoop) u64 {
        return this.internal_loop_data.iteration_nr;
    }

    pub fn inc(this: *PosixLoop) void {
        this.num_polls += 1;
    }

    pub fn dec(this: *PosixLoop) void {
        this.num_polls -= 1;
    }

    pub fn ref(this: *PosixLoop) void {
        log("ref {d} + 1 = {d}", .{ this.num_polls, this.num_polls + 1 });
        this.num_polls += 1;
        this.active += 1;
    }

    pub fn unref(this: *PosixLoop) void {
        log("unref {d} - 1 = {d}", .{ this.num_polls, this.num_polls - 1 });
        this.num_polls -= 1;
        this.active -|= 1;
    }

    pub fn isActive(this: *const Loop) bool {
        return this.active > 0;
    }

    // This exists as a method so that we can stick a debugger in here
    pub fn addActive(this: *PosixLoop, value: u32) void {
        log("add {d} + {d} = {d}", .{ this.active, value, this.active +| value });
        this.active +|= value;
    }

    // This exists as a method so that we can stick a debugger in here
    pub fn subActive(this: *PosixLoop, value: u32) void {
        log("sub {d} - {d} = {d}", .{ this.active, value, this.active -| value });
        this.active -|= value;
    }

    pub fn unrefCount(this: *PosixLoop, count: i32) void {
        log("unref x {d}", .{count});
        this.num_polls -|= count;
        this.active -|= @as(u32, @intCast(count));
    }

    pub fn get() *Loop {
        return uws_get_loop();
    }

    pub fn create(comptime Handler: anytype) *Loop {
        return us_create_loop(
            null,
            Handler.wakeup,
            if (@hasDecl(Handler, "pre")) Handler.pre else null,
            if (@hasDecl(Handler, "post")) Handler.post else null,
            0,
        ).?;
    }

    pub fn wakeup(this: *PosixLoop) void {
        return us_wakeup_loop(this);
    }

    pub const wake = wakeup;

    pub fn tick(this: *PosixLoop) void {
        us_loop_run_bun_tick(this, null);
    }

    pub fn tickWithoutIdle(this: *PosixLoop) void {
        const timespec = bun.timespec{ .sec = 0, .nsec = 0 };
        us_loop_run_bun_tick(this, &timespec);
    }

    pub fn tickWithTimeout(this: *PosixLoop, timespec: ?*const bun.timespec) void {
        us_loop_run_bun_tick(this, timespec);
    }

    extern fn us_loop_run_bun_tick(loop: ?*Loop, timouetMs: ?*const bun.timespec) void;

    pub fn nextTick(this: *PosixLoop, comptime UserType: type, user_data: UserType, comptime deferCallback: fn (ctx: UserType) void) void {
        const Handler = struct {
            pub fn callback(data: *anyopaque) callconv(.C) void {
                deferCallback(@as(UserType, @ptrCast(@alignCast(data))));
            }
        };
        uws_loop_defer(this, user_data, Handler.callback);
    }

    fn NewHandler(comptime UserType: type, comptime callback_fn: fn (UserType) void) type {
        return struct {
            loop: *Loop,
            pub fn removePost(handler: @This()) void {
                return uws_loop_removePostHandler(handler.loop, callback);
            }
            pub fn removePre(handler: @This()) void {
                return uws_loop_removePostHandler(handler.loop, callback);
            }
            pub fn callback(data: *anyopaque, _: *Loop) callconv(.C) void {
                callback_fn(@as(UserType, @ptrCast(@alignCast(data))));
            }
        };
    }

    pub fn addPostHandler(this: *PosixLoop, comptime UserType: type, ctx: UserType, comptime callback: fn (UserType) void) NewHandler(UserType, callback) {
        const Handler = NewHandler(UserType, callback);

        uws_loop_addPostHandler(this, ctx, Handler.callback);
        return Handler{
            .loop = this,
        };
    }

    pub fn addPreHandler(this: *PosixLoop, comptime UserType: type, ctx: UserType, comptime callback: fn (UserType) void) NewHandler(UserType, callback) {
        const Handler = NewHandler(UserType, callback);

        uws_loop_addPreHandler(this, ctx, Handler.callback);
        return Handler{
            .loop = this,
        };
    }

    pub fn run(this: *PosixLoop) void {
        us_loop_run(this);
    }
};

extern fn uws_loop_defer(loop: *Loop, ctx: *anyopaque, cb: *const (fn (ctx: *anyopaque) callconv(.C) void)) void;

extern fn us_create_timer(loop: ?*Loop, fallthrough: i32, ext_size: c_uint) *Timer;
extern fn us_timer_ext(timer: ?*Timer) *?*anyopaque;
extern fn us_timer_close(timer: ?*Timer, fallthrough: i32) void;
extern fn us_timer_set(timer: ?*Timer, cb: ?*const fn (*Timer) callconv(.C) void, ms: i32, repeat_ms: i32) void;
extern fn us_timer_loop(t: ?*Timer) ?*Loop;
pub const us_socket_context_options_t = extern struct {
    key_file_name: [*c]const u8 = null,
    cert_file_name: [*c]const u8 = null,
    passphrase: [*c]const u8 = null,
    dh_params_file_name: [*c]const u8 = null,
    ca_file_name: [*c]const u8 = null,
    ssl_ciphers: [*c]const u8 = null,
    ssl_prefer_low_memory_usage: i32 = 0,
};

pub const us_bun_socket_context_options_t = extern struct {
    key_file_name: [*c]const u8 = null,
    cert_file_name: [*c]const u8 = null,
    passphrase: [*c]const u8 = null,
    dh_params_file_name: [*c]const u8 = null,
    ca_file_name: [*c]const u8 = null,
    ssl_ciphers: [*c]const u8 = null,
    ssl_prefer_low_memory_usage: i32 = 0,
    key: ?[*]?[*:0]const u8 = null,
    key_count: u32 = 0,
    cert: ?[*]?[*:0]const u8 = null,
    cert_count: u32 = 0,
    ca: ?[*]?[*:0]const u8 = null,
    ca_count: u32 = 0,
    secure_options: u32 = 0,
    reject_unauthorized: i32 = 0,
    request_cert: i32 = 0,
    client_renegotiation_limit: u32 = 3,
    client_renegotiation_window: u32 = 600,
};
pub extern fn create_ssl_context_from_bun_options(options: us_bun_socket_context_options_t) ?*BoringSSL.SSL_CTX;

pub const create_bun_socket_error_t = enum(i32) {
    none = 0,
    load_ca_file,
    invalid_ca_file,
    invalid_ca,

    pub fn toJS(this: create_bun_socket_error_t, globalObject: *JSC.JSGlobalObject) JSC.JSValue {
        return switch (this) {
            .none => brk: {
                bun.debugAssert(false);
                break :brk .null;
            },
            .load_ca_file => globalObject.ERR_BORINGSSL("Failed to load CA file", .{}).toJS(),
            .invalid_ca_file => globalObject.ERR_BORINGSSL("Invalid CA file", .{}).toJS(),
            .invalid_ca => globalObject.ERR_BORINGSSL("Invalid CA", .{}).toJS(),
        };
    }
};

pub const us_bun_verify_error_t = extern struct {
    error_no: i32 = 0,
    code: [*c]const u8 = null,
    reason: [*c]const u8 = null,

    pub fn toJS(this: *const us_bun_verify_error_t, globalObject: *JSC.JSGlobalObject) JSC.JSValue {
        const code = if (this.code == null) "" else this.code[0..bun.len(this.code)];
        const reason = if (this.reason == null) "" else this.reason[0..bun.len(this.reason)];

        const fallback = JSC.SystemError{
            .code = bun.String.createUTF8(code),
            .message = bun.String.createUTF8(reason),
        };

        return fallback.toErrorInstance(globalObject);
    }
};
pub extern fn us_ssl_socket_verify_error_from_ssl(ssl: *BoringSSL.SSL) us_bun_verify_error_t;

pub const us_socket_events_t = extern struct {
    on_open: ?*const fn (*Socket, i32, [*c]u8, i32) callconv(.C) ?*Socket = null,
    on_data: ?*const fn (*Socket, [*c]u8, i32) callconv(.C) ?*Socket = null,
    on_writable: ?*const fn (*Socket) callconv(.C) ?*Socket = null,
    on_close: ?*const fn (*Socket, i32, ?*anyopaque) callconv(.C) ?*Socket = null,

    on_timeout: ?*const fn (*Socket) callconv(.C) ?*Socket = null,
    on_long_timeout: ?*const fn (*Socket) callconv(.C) ?*Socket = null,
    on_end: ?*const fn (*Socket) callconv(.C) ?*Socket = null,
    on_connect_error: ?*const fn (*Socket, i32) callconv(.C) ?*Socket = null,
    on_connect_error_connecting_socket: ?*const fn (*ConnectingSocket, i32) callconv(.C) ?*ConnectingSocket = null,
    on_handshake: ?*const fn (*Socket, i32, us_bun_verify_error_t, ?*anyopaque) callconv(.C) void = null,
};

pub extern fn us_socket_wrap_with_tls(ssl: i32, s: *Socket, options: us_bun_socket_context_options_t, events: us_socket_events_t, socket_ext_size: i32) ?*Socket;
extern fn us_socket_verify_error(ssl: i32, context: *Socket) us_bun_verify_error_t;
extern fn SocketContextimestamp(ssl: i32, context: ?*SocketContext) c_ushort;
pub extern fn us_socket_context_add_server_name(ssl: i32, context: ?*SocketContext, hostname_pattern: [*c]const u8, options: us_socket_context_options_t, ?*anyopaque) void;
pub extern fn us_socket_context_remove_server_name(ssl: i32, context: ?*SocketContext, hostname_pattern: [*c]const u8) void;
extern fn us_socket_context_on_server_name(ssl: i32, context: ?*SocketContext, cb: ?*const fn (?*SocketContext, [*c]const u8) callconv(.C) void) void;
extern fn us_socket_context_get_native_handle(ssl: i32, context: ?*SocketContext) ?*anyopaque;
pub extern fn us_create_socket_context(ssl: i32, loop: ?*Loop, ext_size: i32, options: us_socket_context_options_t) ?*SocketContext;
pub extern fn us_create_bun_socket_context(ssl: i32, loop: ?*Loop, ext_size: i32, options: us_bun_socket_context_options_t, err: *create_bun_socket_error_t) ?*SocketContext;
pub extern fn us_bun_socket_context_add_server_name(ssl: i32, context: ?*SocketContext, hostname_pattern: [*c]const u8, options: us_bun_socket_context_options_t, ?*anyopaque) void;
pub extern fn us_socket_context_free(ssl: i32, context: ?*SocketContext) void;
pub extern fn us_socket_context_ref(ssl: i32, context: ?*SocketContext) void;
pub extern fn us_socket_context_unref(ssl: i32, context: ?*SocketContext) void;
extern fn us_socket_context_on_open(ssl: i32, context: ?*SocketContext, on_open: *const fn (*Socket, i32, [*c]u8, i32) callconv(.C) ?*Socket) void;
extern fn us_socket_context_on_close(ssl: i32, context: ?*SocketContext, on_close: *const fn (*Socket, i32, ?*anyopaque) callconv(.C) ?*Socket) void;
extern fn us_socket_context_on_data(ssl: i32, context: ?*SocketContext, on_data: *const fn (*Socket, [*c]u8, i32) callconv(.C) ?*Socket) void;
extern fn us_socket_context_on_writable(ssl: i32, context: ?*SocketContext, on_writable: *const fn (*Socket) callconv(.C) ?*Socket) void;

extern fn us_socket_context_on_handshake(ssl: i32, context: ?*SocketContext, on_handshake: *const fn (*Socket, i32, us_bun_verify_error_t, ?*anyopaque) callconv(.C) void, ?*anyopaque) void;

extern fn us_socket_context_on_timeout(ssl: i32, context: ?*SocketContext, on_timeout: *const fn (*Socket) callconv(.C) ?*Socket) void;
extern fn us_socket_context_on_long_timeout(ssl: i32, context: ?*SocketContext, on_timeout: *const fn (*Socket) callconv(.C) ?*Socket) void;
extern fn us_socket_context_on_connect_error(ssl: i32, context: ?*SocketContext, on_connect_error: *const fn (*ConnectingSocket, i32) callconv(.C) ?*ConnectingSocket) void;
extern fn us_socket_context_on_socket_connect_error(ssl: i32, context: ?*SocketContext, on_connect_error: *const fn (*Socket, i32) callconv(.C) ?*Socket) void;
extern fn us_socket_context_on_end(ssl: i32, context: ?*SocketContext, on_end: *const fn (*Socket) callconv(.C) ?*Socket) void;
extern fn us_socket_context_ext(ssl: i32, context: ?*SocketContext) ?*anyopaque;

pub extern fn us_socket_context_listen(ssl: i32, context: ?*SocketContext, host: ?[*:0]const u8, port: i32, options: i32, socket_ext_size: i32, err: *c_int) ?*ListenSocket;
pub extern fn us_socket_context_listen_unix(ssl: i32, context: ?*SocketContext, path: [*:0]const u8, pathlen: usize, options: i32, socket_ext_size: i32, err: *c_int) ?*ListenSocket;
pub extern fn us_socket_context_connect(ssl: i32, context: ?*SocketContext, host: [*:0]const u8, port: i32, options: i32, socket_ext_size: i32, has_dns_resolved: *i32) ?*anyopaque;
pub extern fn us_socket_context_connect_unix(ssl: i32, context: ?*SocketContext, path: [*c]const u8, pathlen: usize, options: i32, socket_ext_size: i32) ?*Socket;
pub extern fn us_socket_is_established(ssl: i32, s: ?*Socket) i32;
pub extern fn us_socket_context_loop(ssl: i32, context: ?*SocketContext) ?*Loop;
pub extern fn us_socket_context_adopt_socket(ssl: i32, context: ?*SocketContext, s: ?*Socket, ext_size: i32) ?*Socket;
pub extern fn us_create_child_socket_context(ssl: i32, context: ?*SocketContext, context_ext_size: i32) ?*SocketContext;

pub const Poll = opaque {
    pub fn create(
        loop: *Loop,
        comptime Data: type,
        file: i32,
        val: Data,
        fallthrough: bool,
        flags: Flags,
    ) ?*Poll {
        var poll = us_create_poll(loop, @as(i32, @intFromBool(fallthrough)), @sizeOf(Data));
        if (comptime Data != void) {
            poll.data(Data).* = val;
        }
        var flags_int: i32 = 0;
        if (flags.read) {
            flags_int |= Flags.read_flag;
        }

        if (flags.write) {
            flags_int |= Flags.write_flag;
        }
        us_poll_init(poll, file, flags_int);
        return poll;
    }

    pub fn stop(self: *Poll, loop: *Loop) void {
        us_poll_stop(self, loop);
    }

    pub fn change(self: *Poll, loop: *Loop, events: i32) void {
        us_poll_change(self, loop, events);
    }

    pub fn getEvents(self: *Poll) i32 {
        return us_poll_events(self);
    }

    pub fn data(self: *Poll, comptime Data: type) *Data {
        return us_poll_ext(self).?;
    }

    pub fn fd(self: *Poll) std.posix.fd_t {
        return us_poll_fd(self);
    }

    pub fn start(self: *Poll, loop: *Loop, flags: Flags) void {
        var flags_int: i32 = 0;
        if (flags.read) {
            flags_int |= Flags.read_flag;
        }

        if (flags.write) {
            flags_int |= Flags.write_flag;
        }

        us_poll_start(self, loop, flags_int);
    }

    pub const Flags = struct {
        read: bool = false,
        write: bool = false,

        //#define LIBUS_SOCKET_READABLE
        pub const read_flag = if (Environment.isLinux) std.os.linux.EPOLL.IN else 1;
        // #define LIBUS_SOCKET_WRITABLE
        pub const write_flag = if (Environment.isLinux) std.os.linux.EPOLL.OUT else 2;
    };

    pub fn deinit(self: *Poll, loop: *Loop) void {
        us_poll_free(self, loop);
    }

    // (void* userData, int fd, int events, int error, struct us_poll_t *poll)
    pub const CallbackType = *const fn (?*anyopaque, i32, i32, i32, *Poll) callconv(.C) void;
    extern fn us_create_poll(loop: ?*Loop, fallthrough: i32, ext_size: c_uint) *Poll;
    extern fn us_poll_set(poll: *Poll, events: i32, callback: CallbackType) *Poll;
    extern fn us_poll_free(p: ?*Poll, loop: ?*Loop) void;
    extern fn us_poll_init(p: ?*Poll, fd: i32, poll_type: i32) void;
    extern fn us_poll_start(p: ?*Poll, loop: ?*Loop, events: i32) void;
    extern fn us_poll_change(p: ?*Poll, loop: ?*Loop, events: i32) void;
    extern fn us_poll_stop(p: ?*Poll, loop: ?*Loop) void;
    extern fn us_poll_events(p: ?*Poll) i32;
    extern fn us_poll_ext(p: ?*Poll) ?*anyopaque;
    extern fn us_poll_fd(p: ?*Poll) std.posix.fd_t;
    extern fn us_poll_resize(p: ?*Poll, loop: ?*Loop, ext_size: c_uint) ?*Poll;
};

extern fn us_socket_get_native_handle(ssl: i32, s: ?*Socket) ?*anyopaque;
extern fn us_connecting_socket_get_native_handle(ssl: i32, s: ?*ConnectingSocket) ?*anyopaque;

extern fn us_socket_timeout(ssl: i32, s: ?*Socket, seconds: c_uint) void;
extern fn us_socket_long_timeout(ssl: i32, s: ?*Socket, seconds: c_uint) void;
extern fn us_socket_ext(ssl: i32, s: ?*Socket) *anyopaque;
extern fn us_socket_context(ssl: i32, s: ?*Socket) ?*SocketContext;
extern fn us_socket_flush(ssl: i32, s: ?*Socket) void;
extern fn us_socket_write(ssl: i32, s: ?*Socket, data: [*c]const u8, length: i32, msg_more: i32) i32;
extern fn us_socket_raw_write(ssl: i32, s: ?*Socket, data: [*c]const u8, length: i32, msg_more: i32) i32;
extern fn us_socket_shutdown(ssl: i32, s: ?*Socket) void;
extern fn us_socket_shutdown_read(ssl: i32, s: ?*Socket) void;
extern fn us_socket_is_shut_down(ssl: i32, s: ?*Socket) i32;
extern fn us_socket_is_closed(ssl: i32, s: ?*Socket) i32;
extern fn us_socket_close(ssl: i32, s: ?*Socket, code: CloseCode, reason: ?*anyopaque) ?*Socket;

extern fn us_socket_nodelay(s: ?*Socket, enable: c_int) void;
extern fn us_socket_keepalive(s: ?*Socket, enable: c_int, delay: c_uint) c_int;
extern fn us_socket_pause(ssl: i32, s: ?*Socket) void;
extern fn us_socket_resume(ssl: i32, s: ?*Socket) void;

extern fn us_connecting_socket_timeout(ssl: i32, s: ?*ConnectingSocket, seconds: c_uint) void;
extern fn us_connecting_socket_long_timeout(ssl: i32, s: ?*ConnectingSocket, seconds: c_uint) void;
extern fn us_connecting_socket_ext(ssl: i32, s: ?*ConnectingSocket) *anyopaque;
extern fn us_connecting_socket_context(ssl: i32, s: ?*ConnectingSocket) ?*SocketContext;
extern fn us_connecting_socket_shutdown(ssl: i32, s: ?*ConnectingSocket) void;
extern fn us_connecting_socket_is_closed(ssl: i32, s: ?*ConnectingSocket) i32;
extern fn us_connecting_socket_close(ssl: i32, s: ?*ConnectingSocket) void;
extern fn us_connecting_socket_shutdown_read(ssl: i32, s: ?*ConnectingSocket) void;
extern fn us_connecting_socket_is_shut_down(ssl: i32, s: ?*ConnectingSocket) i32;
extern fn us_connecting_socket_get_error(ssl: i32, s: ?*ConnectingSocket) i32;

pub extern fn us_connecting_socket_get_loop(s: *ConnectingSocket) *Loop;

// if a TLS socket calls this, it will start SSL instance and call open event will also do TLS handshake if required
// will have no effect if the socket is closed or is not TLS
extern fn us_socket_open(ssl: i32, s: ?*Socket, is_client: i32, ip: [*c]const u8, ip_length: i32) ?*Socket;

extern fn us_socket_local_port(ssl: i32, s: ?*Socket) i32;
extern fn us_socket_remote_address(ssl: i32, s: ?*Socket, buf: [*c]u8, length: [*c]i32) void;
extern fn us_socket_local_address(ssl: i32, s: ?*Socket, buf: [*c]u8, length: [*c]i32) void;
pub const uws_app_s = opaque {};
pub const uws_req_s = opaque {};
pub const uws_header_iterator_s = opaque {};
pub const uws_app_t = uws_app_s;

pub const uws_socket_context_s = opaque {};
pub const uws_socket_context_t = uws_socket_context_s;
pub const AnyWebSocket = union(enum) {
    ssl: *NewApp(true).WebSocket,
    tcp: *NewApp(false).WebSocket,

    pub fn raw(this: AnyWebSocket) *RawWebSocket {
        return switch (this) {
            .ssl => this.ssl.raw(),
            .tcp => this.tcp.raw(),
        };
    }
    pub fn as(this: AnyWebSocket, comptime Type: type) ?*Type {
        @setRuntimeSafety(false);
        return switch (this) {
            .ssl => this.ssl.as(Type),
            .tcp => this.tcp.as(Type),
        };
    }

    pub fn close(this: AnyWebSocket) void {
        const ssl_flag = @intFromBool(this == .ssl);
        return uws_ws_close(ssl_flag, this.raw());
    }

    pub fn send(this: AnyWebSocket, message: []const u8, opcode: Opcode, compress: bool, fin: bool) SendStatus {
        return switch (this) {
            .ssl => uws_ws_send_with_options(1, this.ssl.raw(), message.ptr, message.len, opcode, compress, fin),
            .tcp => uws_ws_send_with_options(0, this.tcp.raw(), message.ptr, message.len, opcode, compress, fin),
        };
    }
    pub fn sendLastFragment(this: AnyWebSocket, message: []const u8, compress: bool) SendStatus {
        switch (this) {
            .tcp => return uws_ws_send_last_fragment(0, this.raw(), message.ptr, message.len, compress),
            .ssl => return uws_ws_send_last_fragment(1, this.raw(), message.ptr, message.len, compress),
        }
    }
    pub fn end(this: AnyWebSocket, code: i32, message: []const u8) void {
        switch (this) {
            .tcp => uws_ws_end(0, this.tcp.raw(), code, message.ptr, message.len),
            .ssl => uws_ws_end(1, this.ssl.raw(), code, message.ptr, message.len),
        }
    }
    pub fn cork(this: AnyWebSocket, ctx: anytype, comptime callback: anytype) void {
        const ContextType = @TypeOf(ctx);
        const Wrapper = struct {
            pub fn wrap(user_data: ?*anyopaque) callconv(.C) void {
                @call(bun.callmod_inline, callback, .{bun.cast(ContextType, user_data.?)});
            }
        };

        switch (this) {
            .ssl => uws_ws_cork(1, this.raw(), Wrapper.wrap, ctx),
            .tcp => uws_ws_cork(0, this.raw(), Wrapper.wrap, ctx),
        }
    }
    pub fn subscribe(this: AnyWebSocket, topic: []const u8) bool {
        return switch (this) {
            .ssl => uws_ws_subscribe(1, this.ssl.raw(), topic.ptr, topic.len),
            .tcp => uws_ws_subscribe(0, this.tcp.raw(), topic.ptr, topic.len),
        };
    }
    pub fn unsubscribe(this: AnyWebSocket, topic: []const u8) bool {
        return switch (this) {
            .ssl => uws_ws_unsubscribe(1, this.raw(), topic.ptr, topic.len),
            .tcp => uws_ws_unsubscribe(0, this.raw(), topic.ptr, topic.len),
        };
    }
    pub fn isSubscribed(this: AnyWebSocket, topic: []const u8) bool {
        return switch (this) {
            .ssl => uws_ws_is_subscribed(1, this.raw(), topic.ptr, topic.len),
            .tcp => uws_ws_is_subscribed(0, this.raw(), topic.ptr, topic.len),
        };
    }
    // pub fn iterateTopics(this: AnyWebSocket) {
    //     return uws_ws_iterate_topics(ssl_flag, this.raw(), callback: ?*const fn ([*c]const u8, usize, ?*anyopaque) callconv(.C) void, user_data: ?*anyopaque) void;
    // }
    pub fn publish(this: AnyWebSocket, topic: []const u8, message: []const u8, opcode: Opcode, compress: bool) bool {
        return switch (this) {
            .ssl => uws_ws_publish_with_options(1, this.ssl.raw(), topic.ptr, topic.len, message.ptr, message.len, opcode, compress),
            .tcp => uws_ws_publish_with_options(0, this.tcp.raw(), topic.ptr, topic.len, message.ptr, message.len, opcode, compress),
        };
    }
    pub fn publishWithOptions(ssl: bool, app: *anyopaque, topic: []const u8, message: []const u8, opcode: Opcode, compress: bool) bool {
        return uws_publish(
            @intFromBool(ssl),
            @as(*uws_app_t, @ptrCast(app)),
            topic.ptr,
            topic.len,
            message.ptr,
            message.len,
            opcode,
            compress,
        );
    }
    pub fn getBufferedAmount(this: AnyWebSocket) u32 {
        return switch (this) {
            .ssl => uws_ws_get_buffered_amount(1, this.ssl.raw()),
            .tcp => uws_ws_get_buffered_amount(0, this.tcp.raw()),
        };
    }

    pub fn getRemoteAddress(this: AnyWebSocket, buf: []u8) []u8 {
        return switch (this) {
            .ssl => this.ssl.getRemoteAddress(buf),
            .tcp => this.tcp.getRemoteAddress(buf),
        };
    }
};

pub const RawWebSocket = opaque {};

pub const uws_websocket_handler = ?*const fn (*RawWebSocket) callconv(.C) void;
pub const uws_websocket_message_handler = ?*const fn (*RawWebSocket, [*c]const u8, usize, Opcode) callconv(.C) void;
pub const uws_websocket_close_handler = ?*const fn (*RawWebSocket, i32, [*c]const u8, usize) callconv(.C) void;
pub const uws_websocket_upgrade_handler = ?*const fn (*anyopaque, *uws_res, *Request, *uws_socket_context_t, usize) callconv(.C) void;

pub const uws_websocket_ping_pong_handler = ?*const fn (*RawWebSocket, [*c]const u8, usize) callconv(.C) void;

pub const WebSocketBehavior = extern struct {
    compression: uws_compress_options_t = 0,
    maxPayloadLength: c_uint = std.math.maxInt(u32),
    idleTimeout: c_ushort = 120,
    maxBackpressure: c_uint = 1024 * 1024,
    closeOnBackpressureLimit: bool = false,
    resetIdleTimeoutOnSend: bool = true,
    sendPingsAutomatically: bool = true,
    maxLifetime: c_ushort = 0,
    upgrade: uws_websocket_upgrade_handler = null,
    open: uws_websocket_handler = null,
    message: uws_websocket_message_handler = null,
    drain: uws_websocket_handler = null,
    ping: uws_websocket_ping_pong_handler = null,
    pong: uws_websocket_ping_pong_handler = null,
    close: uws_websocket_close_handler = null,

    pub fn Wrap(
        comptime ServerType: type,
        comptime Type: type,
        comptime ssl: bool,
    ) type {
        return extern struct {
            const is_ssl = ssl;
            const WebSocket = NewApp(is_ssl).WebSocket;
            const Server = ServerType;

            const active_field_name = if (is_ssl) "ssl" else "tcp";

            pub fn onOpen(raw_ws: *RawWebSocket) callconv(.C) void {
                const ws = @unionInit(AnyWebSocket, active_field_name, @as(*WebSocket, @ptrCast(raw_ws)));
                const this = ws.as(Type).?;
                @call(bun.callmod_inline, Type.onOpen, .{
                    this,
                    ws,
                });
            }

            pub fn onMessage(raw_ws: *RawWebSocket, message: [*c]const u8, length: usize, opcode: Opcode) callconv(.C) void {
                const ws = @unionInit(AnyWebSocket, active_field_name, @as(*WebSocket, @ptrCast(raw_ws)));
                const this = ws.as(Type).?;
                @call(.always_inline, Type.onMessage, .{
                    this,
                    ws,
                    if (length > 0) message[0..length] else "",
                    opcode,
                });
            }

            pub fn onDrain(raw_ws: *RawWebSocket) callconv(.C) void {
                const ws = @unionInit(AnyWebSocket, active_field_name, @as(*WebSocket, @ptrCast(raw_ws)));
                const this = ws.as(Type).?;
                @call(bun.callmod_inline, Type.onDrain, .{
                    this,
                    ws,
                });
            }

            pub fn onPing(raw_ws: *RawWebSocket, message: [*c]const u8, length: usize) callconv(.C) void {
                const ws = @unionInit(AnyWebSocket, active_field_name, @as(*WebSocket, @ptrCast(raw_ws)));
                const this = ws.as(Type).?;
                @call(bun.callmod_inline, Type.onPing, .{
                    this,
                    ws,
                    if (length > 0) message[0..length] else "",
                });
            }

            pub fn onPong(raw_ws: *RawWebSocket, message: [*c]const u8, length: usize) callconv(.C) void {
                const ws = @unionInit(AnyWebSocket, active_field_name, @as(*WebSocket, @ptrCast(raw_ws)));
                const this = ws.as(Type).?;
                @call(bun.callmod_inline, Type.onPong, .{
                    this,
                    ws,
                    if (length > 0) message[0..length] else "",
                });
            }

            pub fn onClose(raw_ws: *RawWebSocket, code: i32, message: [*c]const u8, length: usize) callconv(.C) void {
                const ws = @unionInit(AnyWebSocket, active_field_name, @as(*WebSocket, @ptrCast(raw_ws)));
                const this = ws.as(Type).?;
                @call(.always_inline, Type.onClose, .{
                    this,
                    ws,
                    code,
                    if (length > 0 and message != null) message[0..length] else "",
                });
            }

            pub fn onUpgrade(ptr: *anyopaque, res: *uws_res, req: *Request, context: *uws_socket_context_t, id: usize) callconv(.C) void {
                @call(.always_inline, Server.onWebSocketUpgrade, .{
                    bun.cast(*Server, ptr),
                    @as(*NewApp(is_ssl).Response, @ptrCast(res)),
                    req,
                    context,
                    id,
                });
            }

            pub fn apply(behavior: WebSocketBehavior) WebSocketBehavior {
                return .{
                    .compression = behavior.compression,
                    .maxPayloadLength = behavior.maxPayloadLength,
                    .idleTimeout = behavior.idleTimeout,
                    .maxBackpressure = behavior.maxBackpressure,
                    .closeOnBackpressureLimit = behavior.closeOnBackpressureLimit,
                    .resetIdleTimeoutOnSend = behavior.resetIdleTimeoutOnSend,
                    .sendPingsAutomatically = behavior.sendPingsAutomatically,
                    .maxLifetime = behavior.maxLifetime,
                    .upgrade = onUpgrade,
                    .open = onOpen,
                    .message = if (@hasDecl(Type, "onMessage")) onMessage else null,
                    .drain = if (@hasDecl(Type, "onDrain")) onDrain else null,
                    .ping = if (@hasDecl(Type, "onPing")) onPing else null,
                    .pong = if (@hasDecl(Type, "onPong")) onPong else null,
                    .close = onClose,
                };
            }
        };
    }
};
pub const uws_listen_handler = ?*const fn (?*ListenSocket, ?*anyopaque) callconv(.C) void;
pub const uws_method_handler = ?*const fn (*uws_res, *Request, ?*anyopaque) callconv(.C) void;
pub const uws_filter_handler = ?*const fn (*uws_res, i32, ?*anyopaque) callconv(.C) void;
pub const uws_missing_server_handler = ?*const fn ([*c]const u8, ?*anyopaque) callconv(.C) void;

pub const Request = opaque {
    pub fn isAncient(req: *Request) bool {
        return uws_req_is_ancient(req);
    }
    pub fn getYield(req: *Request) bool {
        return uws_req_get_yield(req);
    }
    pub fn setYield(req: *Request, yield: bool) void {
        uws_req_set_yield(req, yield);
    }
    pub fn url(req: *Request) []const u8 {
        var ptr: [*]const u8 = undefined;
        return ptr[0..req.uws_req_get_url(&ptr)];
    }
    pub fn method(req: *Request) []const u8 {
        var ptr: [*]const u8 = undefined;
        return ptr[0..req.uws_req_get_method(&ptr)];
    }
    pub fn header(req: *Request, name: []const u8) ?[]const u8 {
        bun.assert(std.ascii.isLower(name[0]));

        var ptr: [*]const u8 = undefined;
        const len = req.uws_req_get_header(name.ptr, name.len, &ptr);
        if (len == 0) return null;
        return ptr[0..len];
    }
    pub fn query(req: *Request, name: []const u8) []const u8 {
        var ptr: [*]const u8 = undefined;
        return ptr[0..req.uws_req_get_query(name.ptr, name.len, &ptr)];
    }
    pub fn parameter(req: *Request, index: u16) []const u8 {
        var ptr: [*]const u8 = undefined;
        return ptr[0..req.uws_req_get_parameter(@as(c_ushort, @intCast(index)), &ptr)];
    }

    extern fn uws_req_is_ancient(res: *Request) bool;
    extern fn uws_req_get_yield(res: *Request) bool;
    extern fn uws_req_set_yield(res: *Request, yield: bool) void;
    extern fn uws_req_get_url(res: *Request, dest: *[*]const u8) usize;
    extern fn uws_req_get_method(res: *Request, dest: *[*]const u8) usize;
    extern fn uws_req_get_header(res: *Request, lower_case_header: [*]const u8, lower_case_header_length: usize, dest: *[*]const u8) usize;
    extern fn uws_req_get_query(res: *Request, key: [*c]const u8, key_length: usize, dest: *[*]const u8) usize;
    extern fn uws_req_get_parameter(res: *Request, index: c_ushort, dest: *[*]const u8) usize;
};

pub const ListenSocket = opaque {
    pub fn close(this: *ListenSocket, ssl: bool) void {
        us_listen_socket_close(@intFromBool(ssl), this);
    }
    pub fn getLocalPort(this: *ListenSocket, ssl: bool) i32 {
        return us_socket_local_port(@intFromBool(ssl), @as(*uws.Socket, @ptrCast(this)));
    }
};
extern fn us_listen_socket_close(ssl: i32, ls: *ListenSocket) void;
extern fn uws_app_close(ssl: i32, app: *uws_app_s) void;
extern fn us_socket_context_close(ssl: i32, ctx: *anyopaque) void;

pub const SocketAddress = struct {
    ip: []const u8,
    port: i32,
    is_ipv6: bool,
};

pub const AnyResponse = union(enum) {
    SSL: *NewApp(true).Response,
    TCP: *NewApp(false).Response,

<<<<<<< HEAD
    pub fn socket(this: AnyResponse) *uws_res {
        return switch (this) {
            .SSL => |resp| resp.downcast(),
            .TCP => |resp| resp.downcast(),
        };
    }
    pub fn getRemoteSocketInfo(this: AnyResponse) ?SocketAddress {
        return switch (this) {
            .SSL => |resp| resp.getRemoteSocketInfo(),
            .TCP => |resp| resp.getRemoteSocketInfo(),
        };
    }

    pub fn getWriteOffset(this: AnyResponse) u64 {
        return switch (this) {
            .SSL => |resp| resp.getWriteOffset(),
            .TCP => |resp| resp.getWriteOffset(),
        };
    }

    pub fn getBufferedAmount(this: AnyResponse) u64 {
        return switch (this) {
            .SSL => |resp| resp.getBufferedAmount(),
            .TCP => |resp| resp.getBufferedAmount(),
        };
    }

    pub fn writeContinue(this: AnyResponse) void {
        return switch (this) {
            .SSL => |resp| resp.writeContinue(),
            .TCP => |resp| resp.writeContinue(),
        };
    }

    pub fn state(this: AnyResponse) State {
        return switch (this) {
            .SSL => |resp| resp.state(),
            .TCP => |resp| resp.state(),
=======
    pub fn init(response: anytype) AnyResponse {
        return switch (@TypeOf(response)) {
            *NewApp(true).Response => .{ .SSL = response },
            *NewApp(false).Response => .{ .TCP = response },
            else => @compileError(unreachable),
>>>>>>> 0d6d4faa
        };
    }

    pub fn timeout(this: AnyResponse, seconds: u8) void {
        switch (this) {
            .SSL => |resp| resp.timeout(seconds),
            .TCP => |resp| resp.timeout(seconds),
        }
    }

    pub fn onData(this: AnyResponse, comptime UserDataType: type, comptime handler: fn (UserDataType, []const u8, bool) void, opcional_data: UserDataType) void {
        return switch (this) {
            inline .SSL, .TCP => |resp, ssl| resp.onData(UserDataType, struct {
                pub fn onDataCallback(user_data: UserDataType, _: *uws.NewApp(ssl == .SSL).Response, data: []const u8, last: bool) void {
                    @call(.always_inline, handler, .{ user_data, data, last });
                }
            }.onDataCallback, opcional_data),
        };
    }

    pub fn writeStatus(this: AnyResponse, status: []const u8) void {
        return switch (this) {
            .SSL => |resp| resp.writeStatus(status),
            .TCP => |resp| resp.writeStatus(status),
        };
    }

    pub fn writeHeader(this: AnyResponse, key: []const u8, value: []const u8) void {
        return switch (this) {
            .SSL => |resp| resp.writeHeader(key, value),
            .TCP => |resp| resp.writeHeader(key, value),
        };
    }

    pub fn write(this: AnyResponse, data: []const u8) WriteResult {
        return switch (this) {
            .SSL => |resp| resp.write(data),
            .TCP => |resp| resp.write(data),
        };
    }

    pub fn end(this: AnyResponse, data: []const u8, close_connection: bool) void {
        return switch (this) {
            .SSL => |resp| resp.end(data, close_connection),
            .TCP => |resp| resp.end(data, close_connection),
        };
    }

    pub fn shouldCloseConnection(this: AnyResponse) bool {
        return switch (this) {
            .SSL => |resp| resp.shouldCloseConnection(),
            .TCP => |resp| resp.shouldCloseConnection(),
        };
    }

    pub fn tryEnd(this: AnyResponse, data: []const u8, total_size: usize, close_connection: bool) bool {
        return switch (this) {
            .SSL => |resp| resp.tryEnd(data, total_size, close_connection),
            .TCP => |resp| resp.tryEnd(data, total_size, close_connection),
        };
    }

    pub fn pause(this: AnyResponse) void {
        return switch (this) {
            .SSL => |resp| resp.pause(),
            .TCP => |resp| resp.pause(),
        };
    }

    pub fn @"resume"(this: AnyResponse) void {
        return switch (this) {
            .SSL => |resp| resp.@"resume"(),
            .TCP => |resp| resp.@"resume"(),
        };
    }

    pub fn writeHeaderInt(this: AnyResponse, key: []const u8, value: u64) void {
        return switch (this) {
            .SSL => |resp| resp.writeHeaderInt(key, value),
            .TCP => |resp| resp.writeHeaderInt(key, value),
        };
    }

    pub fn endWithoutBody(this: AnyResponse, close_connection: bool) void {
        return switch (this) {
            .SSL => |resp| resp.endWithoutBody(close_connection),
            .TCP => |resp| resp.endWithoutBody(close_connection),
        };
    }

    pub fn onWritable(this: AnyResponse, comptime UserDataType: type, comptime handler: fn (UserDataType, u64, AnyResponse) bool, opcional_data: UserDataType) void {
        const wrapper = struct {
            pub fn ssl_handler(user_data: UserDataType, offset: u64, resp: *NewApp(true).Response) bool {
                return handler(user_data, offset, .{ .SSL = resp });
            }

            pub fn tcp_handler(user_data: UserDataType, offset: u64, resp: *NewApp(false).Response) bool {
                return handler(user_data, offset, .{ .TCP = resp });
            }
        };
        return switch (this) {
            .SSL => |resp| resp.onWritable(UserDataType, wrapper.ssl_handler, opcional_data),
            .TCP => |resp| resp.onWritable(UserDataType, wrapper.tcp_handler, opcional_data),
        };
    }

    pub fn onTimeout(this: AnyResponse, comptime UserDataType: type, comptime handler: fn (UserDataType, AnyResponse) void, opcional_data: UserDataType) void {
        const wrapper = struct {
            pub fn ssl_handler(user_data: UserDataType, resp: *NewApp(true).Response) void {
                handler(user_data, .{ .SSL = resp });
            }
            pub fn tcp_handler(user_data: UserDataType, resp: *NewApp(false).Response) void {
                handler(user_data, .{ .TCP = resp });
            }
        };

        return switch (this) {
            .SSL => |resp| resp.onTimeout(UserDataType, wrapper.ssl_handler, opcional_data),
            .TCP => |resp| resp.onTimeout(UserDataType, wrapper.tcp_handler, opcional_data),
        };
    }

    pub fn onAborted(this: AnyResponse, comptime UserDataType: type, comptime handler: fn (UserDataType, AnyResponse) void, opcional_data: UserDataType) void {
        const wrapper = struct {
            pub fn ssl_handler(user_data: UserDataType, resp: *NewApp(true).Response) void {
                handler(user_data, .{ .SSL = resp });
            }
            pub fn tcp_handler(user_data: UserDataType, resp: *NewApp(false).Response) void {
                handler(user_data, .{ .TCP = resp });
            }
        };
        return switch (this) {
            .SSL => |resp| resp.onAborted(UserDataType, wrapper.ssl_handler, opcional_data),
            .TCP => |resp| resp.onAborted(UserDataType, wrapper.tcp_handler, opcional_data),
        };
    }

    pub fn clearAborted(this: AnyResponse) void {
        return switch (this) {
            .SSL => |resp| resp.clearAborted(),
            .TCP => |resp| resp.clearAborted(),
        };
    }
    pub fn clearTimeout(this: AnyResponse) void {
        return switch (this) {
            .SSL => |resp| resp.clearTimeout(),
            .TCP => |resp| resp.clearTimeout(),
        };
    }

    pub fn clearOnWritable(this: AnyResponse) void {
        return switch (this) {
            .SSL => |resp| resp.clearOnWritable(),
            .TCP => |resp| resp.clearOnWritable(),
        };
    }

    pub fn clearOnData(this: AnyResponse) void {
        return switch (this) {
            .SSL => |resp| resp.clearOnData(),
            .TCP => |resp| resp.clearOnData(),
        };
    }

    pub fn endStream(this: AnyResponse, close_connection: bool) void {
        return switch (this) {
            .SSL => |resp| resp.endStream(close_connection),
            .TCP => |resp| resp.endStream(close_connection),
        };
    }

    pub fn corked(this: AnyResponse, comptime handler: anytype, args_tuple: anytype) void {
        return switch (this) {
            .SSL => |resp| resp.corked(handler, args_tuple),
            .TCP => |resp| resp.corked(handler, args_tuple),
        };
    }

    pub fn runCorkedWithType(this: AnyResponse, comptime UserDataType: type, comptime handler: fn (UserDataType) void, opcional_data: UserDataType) void {
        return switch (this) {
            .SSL => |resp| resp.runCorkedWithType(UserDataType, handler, opcional_data),
            .TCP => |resp| resp.runCorkedWithType(UserDataType, handler, opcional_data),
        };
    }

    pub fn upgrade(
        this: AnyResponse,
        comptime Data: type,
        data: Data,
        sec_web_socket_key: []const u8,
        sec_web_socket_protocol: []const u8,
        sec_web_socket_extensions: []const u8,
        ctx: ?*uws_socket_context_t,
    ) void {
        return switch (this) {
            .SSL => |resp| resp.upgrade(Data, data, sec_web_socket_key, sec_web_socket_protocol, sec_web_socket_extensions, ctx),
            .TCP => |resp| resp.upgrade(Data, data, sec_web_socket_key, sec_web_socket_protocol, sec_web_socket_extensions, ctx),
        };
    }
};
pub fn NewApp(comptime ssl: bool) type {
    return opaque {
        const ssl_flag = @as(i32, @intFromBool(ssl));
        const ThisApp = @This();

        pub fn close(this: *ThisApp) void {
            return uws_app_close(ssl_flag, @as(*uws_app_s, @ptrCast(this)));
        }

        pub fn create(opts: us_bun_socket_context_options_t) ?*ThisApp {
            return @ptrCast(uws_create_app(ssl_flag, opts));
        }
        pub fn destroy(app: *ThisApp) void {
            return uws_app_destroy(ssl_flag, @as(*uws_app_s, @ptrCast(app)));
        }

        pub fn clearRoutes(app: *ThisApp) void {
            if (comptime is_bindgen) {
                unreachable;
            }

            return uws_app_clear_routes(ssl_flag, @as(*uws_app_t, @ptrCast(app)));
        }

        fn RouteHandler(comptime UserDataType: type, comptime handler: fn (UserDataType, *Request, *Response) void) type {
            return struct {
                pub fn handle(res: *uws_res, req: *Request, user_data: ?*anyopaque) callconv(.C) void {
                    if (comptime UserDataType == void) {
                        return @call(
                            .always_inline,
                            handler,
                            .{
                                {},
                                req,
                                @as(*Response, @ptrCast(@alignCast(res))),
                            },
                        );
                    } else {
                        return @call(
                            .always_inline,
                            handler,
                            .{
                                @as(UserDataType, @ptrCast(@alignCast(user_data.?))),
                                req,
                                @as(*Response, @ptrCast(@alignCast(res))),
                            },
                        );
                    }
                }
            };
        }

        pub const ListenSocket = opaque {
            pub inline fn close(this: *ThisApp.ListenSocket) void {
                return us_listen_socket_close(ssl_flag, @as(*uws.ListenSocket, @ptrCast(this)));
            }
            pub inline fn getLocalPort(this: *ThisApp.ListenSocket) i32 {
                return us_socket_local_port(ssl_flag, @as(*uws.Socket, @ptrCast(this)));
            }

            pub fn socket(this: *@This()) NewSocketHandler(ssl) {
                return NewSocketHandler(ssl).from(@ptrCast(this));
            }
        };

        pub fn get(
            app: *ThisApp,
            pattern: [:0]const u8,
            comptime UserDataType: type,
            user_data: UserDataType,
            comptime handler: (fn (UserDataType, *Request, *Response) void),
        ) void {
            uws_app_get(ssl_flag, @as(*uws_app_t, @ptrCast(app)), pattern, RouteHandler(UserDataType, handler).handle, if (UserDataType == void) null else user_data);
        }
        pub fn post(
            app: *ThisApp,
            pattern: [:0]const u8,
            comptime UserDataType: type,
            user_data: UserDataType,
            comptime handler: (fn (UserDataType, *Request, *Response) void),
        ) void {
            uws_app_post(ssl_flag, @as(*uws_app_t, @ptrCast(app)), pattern, RouteHandler(UserDataType, handler).handle, if (UserDataType == void) null else user_data);
        }
        pub fn options(
            app: *ThisApp,
            pattern: [:0]const u8,
            comptime UserDataType: type,
            user_data: UserDataType,
            comptime handler: (fn (UserDataType, *Request, *Response) void),
        ) void {
            uws_app_options(ssl_flag, @as(*uws_app_t, @ptrCast(app)), pattern, RouteHandler(UserDataType, handler).handle, if (UserDataType == void) null else user_data);
        }
        pub fn delete(
            app: *ThisApp,
            pattern: [:0]const u8,
            comptime UserDataType: type,
            user_data: UserDataType,
            comptime handler: (fn (UserDataType, *Request, *Response) void),
        ) void {
            uws_app_delete(ssl_flag, @as(*uws_app_t, @ptrCast(app)), pattern, RouteHandler(UserDataType, handler).handle, if (UserDataType == void) null else user_data);
        }
        pub fn patch(
            app: *ThisApp,
            pattern: [:0]const u8,
            comptime UserDataType: type,
            user_data: UserDataType,
            comptime handler: (fn (UserDataType, *Request, *Response) void),
        ) void {
            uws_app_patch(ssl_flag, @as(*uws_app_t, @ptrCast(app)), pattern, RouteHandler(UserDataType, handler).handle, if (UserDataType == void) null else user_data);
        }
        pub fn put(
            app: *ThisApp,
            pattern: [:0]const u8,
            comptime UserDataType: type,
            user_data: UserDataType,
            comptime handler: (fn (UserDataType, *Request, *Response) void),
        ) void {
            uws_app_put(ssl_flag, @as(*uws_app_t, @ptrCast(app)), pattern, RouteHandler(UserDataType, handler).handle, if (UserDataType == void) null else user_data);
        }
        pub fn head(
            app: *ThisApp,
            pattern: []const u8,
            comptime UserDataType: type,
            user_data: UserDataType,
            comptime handler: (fn (UserDataType, *Request, *Response) void),
        ) void {
            uws_app_head(ssl_flag, @as(*uws_app_t, @ptrCast(app)), pattern.ptr, pattern.len, RouteHandler(UserDataType, handler).handle, if (UserDataType == void) null else user_data);
        }
        pub fn connect(
            app: *ThisApp,
            pattern: [:0]const u8,
            comptime UserDataType: type,
            user_data: UserDataType,
            comptime handler: (fn (UserDataType, *Request, *Response) void),
        ) void {
            uws_app_connect(ssl_flag, @as(*uws_app_t, @ptrCast(app)), pattern, RouteHandler(UserDataType, handler).handle, if (UserDataType == void) null else user_data);
        }
        pub fn trace(
            app: *ThisApp,
            pattern: [:0]const u8,
            comptime UserDataType: type,
            user_data: UserDataType,
            comptime handler: (fn (UserDataType, *Request, *Response) void),
        ) void {
            uws_app_trace(ssl_flag, @as(*uws_app_t, @ptrCast(app)), pattern, RouteHandler(UserDataType, handler).handle, if (UserDataType == void) null else user_data);
        }
        pub fn any(
            app: *ThisApp,
            pattern: []const u8,
            comptime UserDataType: type,
            user_data: UserDataType,
            comptime handler: (fn (UserDataType, *Request, *Response) void),
        ) void {
            uws_app_any(ssl_flag, @as(*uws_app_t, @ptrCast(app)), pattern.ptr, pattern.len, RouteHandler(UserDataType, handler).handle, if (UserDataType == void) null else user_data);
        }
        pub fn domain(app: *ThisApp, pattern: [:0]const u8) void {
            uws_app_domain(ssl_flag, @as(*uws_app_t, @ptrCast(app)), pattern);
        }
        pub fn run(app: *ThisApp) void {
            return uws_app_run(ssl_flag, @as(*uws_app_t, @ptrCast(app)));
        }
        pub fn listen(
            app: *ThisApp,
            port: i32,
            comptime UserData: type,
            user_data: UserData,
            comptime handler: fn (UserData, ?*ThisApp.ListenSocket, uws_app_listen_config_t) void,
        ) void {
            const Wrapper = struct {
                pub fn handle(socket: ?*uws.ListenSocket, conf: uws_app_listen_config_t, data: ?*anyopaque) callconv(.C) void {
                    if (comptime UserData == void) {
                        @call(bun.callmod_inline, handler, .{ {}, @as(?*ThisApp.ListenSocket, @ptrCast(socket)), conf });
                    } else {
                        @call(bun.callmod_inline, handler, .{
                            @as(UserData, @ptrCast(@alignCast(data.?))),
                            @as(?*ThisApp.ListenSocket, @ptrCast(socket)),
                            conf,
                        });
                    }
                }
            };
            return uws_app_listen(ssl_flag, @as(*uws_app_t, @ptrCast(app)), port, Wrapper.handle, user_data);
        }

        pub fn listenWithConfig(
            app: *ThisApp,
            comptime UserData: type,
            user_data: UserData,
            comptime handler: fn (UserData, ?*ThisApp.ListenSocket) void,
            config: uws_app_listen_config_t,
        ) void {
            const Wrapper = struct {
                pub fn handle(socket: ?*uws.ListenSocket, data: ?*anyopaque) callconv(.C) void {
                    if (comptime UserData == void) {
                        @call(bun.callmod_inline, handler, .{ {}, @as(?*ThisApp.ListenSocket, @ptrCast(socket)) });
                    } else {
                        @call(bun.callmod_inline, handler, .{
                            @as(UserData, @ptrCast(@alignCast(data.?))),
                            @as(?*ThisApp.ListenSocket, @ptrCast(socket)),
                        });
                    }
                }
            };
            return uws_app_listen_with_config(ssl_flag, @as(*uws_app_t, @ptrCast(app)), config.host, @as(u16, @intCast(config.port)), config.options, Wrapper.handle, user_data);
        }

        pub fn listenOnUnixSocket(
            app: *ThisApp,
            comptime UserData: type,
            user_data: UserData,
            comptime handler: fn (UserData, ?*ThisApp.ListenSocket) void,
            domain_name: [:0]const u8,
            flags: i32,
        ) void {
            const Wrapper = struct {
                pub fn handle(socket: ?*uws.ListenSocket, _: [*:0]const u8, _: i32, data: *anyopaque) callconv(.C) void {
                    if (comptime UserData == void) {
                        @call(bun.callmod_inline, handler, .{ {}, @as(?*ThisApp.ListenSocket, @ptrCast(socket)) });
                    } else {
                        @call(bun.callmod_inline, handler, .{
                            @as(UserData, @ptrCast(@alignCast(data))),
                            @as(?*ThisApp.ListenSocket, @ptrCast(socket)),
                        });
                    }
                }
            };
            return uws_app_listen_domain_with_options(
                ssl_flag,
                @as(*uws_app_t, @ptrCast(app)),
                domain_name.ptr,
                domain_name.len,
                flags,
                Wrapper.handle,
                user_data,
            );
        }

        pub fn constructorFailed(app: *ThisApp) bool {
            return uws_constructor_failed(ssl_flag, app);
        }
        pub fn numSubscribers(app: *ThisApp, topic: []const u8) u32 {
            return uws_num_subscribers(ssl_flag, @as(*uws_app_t, @ptrCast(app)), topic.ptr, topic.len);
        }
        pub fn publish(app: *ThisApp, topic: []const u8, message: []const u8, opcode: Opcode, compress: bool) bool {
            return uws_publish(ssl_flag, @as(*uws_app_t, @ptrCast(app)), topic.ptr, topic.len, message.ptr, message.len, opcode, compress);
        }
        pub fn getNativeHandle(app: *ThisApp) ?*anyopaque {
            return uws_get_native_handle(ssl_flag, app);
        }
        pub fn removeServerName(app: *ThisApp, hostname_pattern: [*:0]const u8) void {
            return uws_remove_server_name(ssl_flag, @as(*uws_app_t, @ptrCast(app)), hostname_pattern);
        }
        pub fn addServerName(app: *ThisApp, hostname_pattern: [*:0]const u8) void {
            return uws_add_server_name(ssl_flag, @as(*uws_app_t, @ptrCast(app)), hostname_pattern);
        }
        pub fn addServerNameWithOptions(app: *ThisApp, hostname_pattern: [*:0]const u8, opts: us_bun_socket_context_options_t) !void {
            if (uws_add_server_name_with_options(ssl_flag, @as(*uws_app_t, @ptrCast(app)), hostname_pattern, opts) != 0) {
                return error.FailedToAddServerName;
            }
        }
        pub fn missingServerName(app: *ThisApp, handler: uws_missing_server_handler, user_data: ?*anyopaque) void {
            return uws_missing_server_name(ssl_flag, @as(*uws_app_t, @ptrCast(app)), handler, user_data);
        }
        pub fn filter(app: *ThisApp, handler: uws_filter_handler, user_data: ?*anyopaque) void {
            return uws_filter(ssl_flag, @as(*uws_app_t, @ptrCast(app)), handler, user_data);
        }
        pub fn ws(app: *ThisApp, pattern: []const u8, ctx: *anyopaque, id: usize, behavior_: WebSocketBehavior) void {
            var behavior = behavior_;
            uws_ws(ssl_flag, @as(*uws_app_t, @ptrCast(app)), ctx, pattern.ptr, pattern.len, id, &behavior);
        }

        pub const Response = opaque {
            inline fn castRes(res: *uws_res) *Response {
                return @as(*Response, @ptrCast(@alignCast(res)));
            }

            pub inline fn downcast(res: *Response) *uws_res {
                return @as(*uws_res, @ptrCast(@alignCast(res)));
            }

            pub fn end(res: *Response, data: []const u8, close_connection: bool) void {
                uws_res_end(ssl_flag, res.downcast(), data.ptr, data.len, close_connection);
            }

            pub fn tryEnd(res: *Response, data: []const u8, total: usize, close_: bool) bool {
                return uws_res_try_end(ssl_flag, res.downcast(), data.ptr, data.len, total, close_);
            }

            pub fn state(res: *const Response) State {
                return uws_res_state(ssl_flag, @as(*const uws_res, @ptrCast(@alignCast(res))));
            }

            pub fn shouldCloseConnection(this: *const Response) bool {
                return this.state().isHttpConnectionClose();
            }

            pub fn prepareForSendfile(res: *Response) void {
                return uws_res_prepare_for_sendfile(ssl_flag, res.downcast());
            }

            pub fn uncork(_: *Response) void {
                // uws_res_uncork(
                //     ssl_flag,
                //     res.downcast(),
                // );
            }
            pub fn pause(res: *Response) void {
                uws_res_pause(ssl_flag, res.downcast());
            }
            pub fn @"resume"(res: *Response) void {
                uws_res_resume(ssl_flag, res.downcast());
            }
            pub fn writeContinue(res: *Response) void {
                uws_res_write_continue(ssl_flag, res.downcast());
            }
            pub fn writeStatus(res: *Response, status: []const u8) void {
                uws_res_write_status(ssl_flag, res.downcast(), status.ptr, status.len);
            }
            pub fn writeHeader(res: *Response, key: []const u8, value: []const u8) void {
                uws_res_write_header(ssl_flag, res.downcast(), key.ptr, key.len, value.ptr, value.len);
            }
            pub fn writeHeaderInt(res: *Response, key: []const u8, value: u64) void {
                uws_res_write_header_int(ssl_flag, res.downcast(), key.ptr, key.len, value);
            }
            pub fn endWithoutBody(res: *Response, close_connection: bool) void {
                uws_res_end_without_body(ssl_flag, res.downcast(), close_connection);
            }
            pub fn endSendFile(res: *Response, write_offset: u64, close_connection: bool) void {
                uws_res_end_sendfile(ssl_flag, res.downcast(), write_offset, close_connection);
            }
            pub fn timeout(res: *Response, seconds: u8) void {
                uws_res_timeout(ssl_flag, res.downcast(), seconds);
            }
            pub fn resetTimeout(res: *Response) void {
                uws_res_reset_timeout(ssl_flag, res.downcast());
            }
            pub fn getBufferedAmount(res: *Response) u64 {
                return uws_res_get_buffered_amount(ssl_flag, res.downcast());
            }
            pub fn write(res: *Response, data: []const u8) WriteResult {
                var len: usize = data.len;
                return switch (uws_res_write(ssl_flag, res.downcast(), data.ptr, &len)) {
                    true => .{ .want_more = len },
                    false => .{ .backpressure = len },
                };
            }
            pub fn getWriteOffset(res: *Response) u64 {
                return uws_res_get_write_offset(ssl_flag, res.downcast());
            }
            pub fn overrideWriteOffset(res: *Response, offset: anytype) void {
                uws_res_override_write_offset(ssl_flag, res.downcast(), @as(u64, @intCast(offset)));
            }
            pub fn hasResponded(res: *Response) bool {
                return uws_res_has_responded(ssl_flag, res.downcast());
            }

            pub fn getNativeHandle(res: *Response) bun.FileDescriptor {
                if (comptime Environment.isWindows) {
                    // on windows uSockets exposes SOCKET
                    return bun.toFD(@as(bun.FDImpl.System, @ptrCast(uws_res_get_native_handle(ssl_flag, res.downcast()))));
                }

                return bun.toFD(@as(i32, @intCast(@intFromPtr(uws_res_get_native_handle(ssl_flag, res.downcast())))));
            }
            pub fn getRemoteAddressAsText(res: *Response) ?[]const u8 {
                var buf: [*]const u8 = undefined;
                const size = uws_res_get_remote_address_as_text(ssl_flag, res.downcast(), &buf);
                return if (size > 0) buf[0..size] else null;
            }
            pub fn getRemoteSocketInfo(res: *Response) ?SocketAddress {
                var address = SocketAddress{
                    .ip = undefined,
                    .port = undefined,
                    .is_ipv6 = undefined,
                };
                // This function will fill in the slots and return len.
                // if len is zero it will not fill in the slots so it is ub to
                // return the struct in that case.
                address.ip.len = uws_res_get_remote_address_info(
                    res.downcast(),
                    &address.ip.ptr,
                    &address.port,
                    &address.is_ipv6,
                );
                return if (address.ip.len > 0) address else null;
            }
            pub fn onWritable(
                res: *Response,
                comptime UserDataType: type,
                comptime handler: fn (UserDataType, u64, *Response) bool,
                user_data: UserDataType,
            ) void {
                const Wrapper = struct {
                    pub fn handle(this: *uws_res, amount: u64, data: ?*anyopaque) callconv(.C) bool {
                        if (comptime UserDataType == void) {
                            return @call(bun.callmod_inline, handler, .{ {}, amount, castRes(this) });
                        } else {
                            return @call(bun.callmod_inline, handler, .{
                                @as(UserDataType, @ptrCast(@alignCast(data.?))),
                                amount,
                                castRes(this),
                            });
                        }
                    }
                };
                uws_res_on_writable(ssl_flag, res.downcast(), Wrapper.handle, user_data);
            }

            pub fn clearOnWritable(res: *Response) void {
                uws_res_clear_on_writable(ssl_flag, res.downcast());
            }
            pub inline fn markNeedsMore(res: *Response) void {
                if (!ssl) {
                    us_socket_mark_needs_more_not_ssl(res.downcast());
                }
            }
            pub fn onAborted(res: *Response, comptime UserDataType: type, comptime handler: fn (UserDataType, *Response) void, opcional_data: UserDataType) void {
                const Wrapper = struct {
                    pub fn handle(this: *uws_res, user_data: ?*anyopaque) callconv(.C) void {
                        if (comptime UserDataType == void) {
                            @call(bun.callmod_inline, handler, .{ {}, castRes(this), {} });
                        } else {
                            @call(bun.callmod_inline, handler, .{ @as(UserDataType, @ptrCast(@alignCast(user_data.?))), castRes(this) });
                        }
                    }
                };
                uws_res_on_aborted(ssl_flag, res.downcast(), Wrapper.handle, opcional_data);
            }

            pub fn clearAborted(res: *Response) void {
                uws_res_on_aborted(ssl_flag, res.downcast(), null, null);
            }
            pub fn onTimeout(res: *Response, comptime UserDataType: type, comptime handler: fn (UserDataType, *Response) void, opcional_data: UserDataType) void {
                const Wrapper = struct {
                    pub fn handle(this: *uws_res, user_data: ?*anyopaque) callconv(.C) void {
                        if (comptime UserDataType == void) {
                            @call(bun.callmod_inline, handler, .{ {}, castRes(this) });
                        } else {
                            @call(bun.callmod_inline, handler, .{ @as(UserDataType, @ptrCast(@alignCast(user_data.?))), castRes(this) });
                        }
                    }
                };
                uws_res_on_timeout(ssl_flag, res.downcast(), Wrapper.handle, opcional_data);
            }

            pub fn clearTimeout(res: *Response) void {
                uws_res_on_timeout(ssl_flag, res.downcast(), null, null);
            }
            pub fn clearOnData(res: *Response) void {
                uws_res_on_data(ssl_flag, res.downcast(), null, null);
            }

            pub fn onData(
                res: *Response,
                comptime UserDataType: type,
                comptime handler: fn (UserDataType, *Response, chunk: []const u8, last: bool) void,
                opcional_data: UserDataType,
            ) void {
                const Wrapper = struct {
                    pub fn handle(this: *uws_res, chunk_ptr: [*c]const u8, len: usize, last: bool, user_data: ?*anyopaque) callconv(.C) void {
                        if (comptime UserDataType == void) {
                            @call(bun.callmod_inline, handler, .{
                                {},
                                castRes(this),
                                if (len > 0) chunk_ptr[0..len] else "",
                                last,
                            });
                        } else {
                            @call(bun.callmod_inline, handler, .{
                                @as(UserDataType, @ptrCast(@alignCast(user_data.?))),
                                castRes(this),
                                if (len > 0) chunk_ptr[0..len] else "",
                                last,
                            });
                        }
                    }
                };

                uws_res_on_data(ssl_flag, res.downcast(), Wrapper.handle, opcional_data);
            }

            pub fn endStream(res: *Response, close_connection: bool) void {
                uws_res_end_stream(ssl_flag, res.downcast(), close_connection);
            }

            pub fn corked(
                res: *Response,
                comptime handler: anytype,
                args_tuple: anytype,
            ) void {
                const Wrapper = struct {
                    const handler_fn = handler;
                    const Args = *@TypeOf(args_tuple);
                    pub fn handle(user_data: ?*anyopaque) callconv(.C) void {
                        const args: Args = @alignCast(@ptrCast(user_data.?));
                        @call(.always_inline, handler_fn, args.*);
                    }
                };

                uws_res_cork(ssl_flag, res.downcast(), @constCast(@ptrCast(&args_tuple)), Wrapper.handle);
            }

            pub fn runCorkedWithType(
                res: *Response,
                comptime UserDataType: type,
                comptime handler: fn (UserDataType) void,
                opcional_data: UserDataType,
            ) void {
                const Wrapper = struct {
                    pub fn handle(user_data: ?*anyopaque) callconv(.C) void {
                        if (comptime UserDataType == void) {
                            @call(bun.callmod_inline, handler, .{
                                {},
                            });
                        } else {
                            @call(bun.callmod_inline, handler, .{
                                @as(UserDataType, @ptrCast(@alignCast(user_data.?))),
                            });
                        }
                    }
                };

                uws_res_cork(ssl_flag, res.downcast(), opcional_data, Wrapper.handle);
            }

            // pub fn onSocketWritable(
            //     res: *Response,
            //     comptime UserDataType: type,
            //     comptime handler: fn (UserDataType, fd: i32) void,
            //     opcional_data: UserDataType,
            // ) void {
            //     const Wrapper = struct {
            //         pub fn handle(user_data: ?*anyopaque, fd: i32) callconv(.C) void {
            //             if (comptime UserDataType == void) {
            //                 @call(bun.callmod_inline, handler, .{
            //                     {},
            //                     fd,
            //                 });
            //             } else {
            //                 @call(bun.callmod_inline, handler, .{
            //                     @ptrCast(
            //                         UserDataType,
            //                         @alignCast( user_data.?),
            //                     ),
            //                     fd,
            //                 });
            //             }
            //         }
            //     };

            //     const OnWritable = struct {
            //         pub fn handle(socket: *Socket) callconv(.C) ?*Socket {
            //             if (comptime UserDataType == void) {
            //                 @call(bun.callmod_inline, handler, .{
            //                     {},
            //                     fd,
            //                 });
            //             } else {
            //                 @call(bun.callmod_inline, handler, .{
            //                     @ptrCast(
            //                         UserDataType,
            //                         @alignCast( user_data.?),
            //                     ),
            //                     fd,
            //                 });
            //             }

            //             return socket;
            //         }
            //     };

            //     var socket_ctx = us_socket_context(ssl_flag, uws_res_get_native_handle(ssl_flag, res)).?;
            //     var child = us_create_child_socket_context(ssl_flag, socket_ctx, 8);

            // }

            pub fn writeHeaders(
                res: *Response,
                names: []const Api.StringPointer,
                values: []const Api.StringPointer,
                buf: []const u8,
            ) void {
                uws_res_write_headers(ssl_flag, res.downcast(), names.ptr, values.ptr, values.len, buf.ptr);
            }

            pub fn upgrade(
                res: *Response,
                comptime Data: type,
                data: Data,
                sec_web_socket_key: []const u8,
                sec_web_socket_protocol: []const u8,
                sec_web_socket_extensions: []const u8,
                ctx: ?*uws_socket_context_t,
            ) void {
                uws_res_upgrade(
                    ssl_flag,
                    res.downcast(),
                    data,
                    sec_web_socket_key.ptr,
                    sec_web_socket_key.len,
                    sec_web_socket_protocol.ptr,
                    sec_web_socket_protocol.len,
                    sec_web_socket_extensions.ptr,
                    sec_web_socket_extensions.len,
                    ctx,
                );
            }
        };

        pub const WebSocket = opaque {
            pub fn raw(this: *WebSocket) *RawWebSocket {
                return @as(*RawWebSocket, @ptrCast(this));
            }
            pub fn as(this: *WebSocket, comptime Type: type) ?*Type {
                @setRuntimeSafety(false);
                return @as(?*Type, @ptrCast(@alignCast(uws_ws_get_user_data(ssl_flag, this.raw()))));
            }

            pub fn close(this: *WebSocket) void {
                return uws_ws_close(ssl_flag, this.raw());
            }
            pub fn send(this: *WebSocket, message: []const u8, opcode: Opcode) SendStatus {
                return uws_ws_send(ssl_flag, this.raw(), message.ptr, message.len, opcode);
            }
            pub fn sendWithOptions(this: *WebSocket, message: []const u8, opcode: Opcode, compress: bool, fin: bool) SendStatus {
                return uws_ws_send_with_options(ssl_flag, this.raw(), message.ptr, message.len, opcode, compress, fin);
            }
            // pub fn sendFragment(this: *WebSocket, message: []const u8) SendStatus {
            //     return uws_ws_send_fragment(ssl_flag, this.raw(), message: [*c]const u8, length: usize, compress: bool);
            // }
            // pub fn sendFirstFragment(this: *WebSocket, message: []const u8) SendStatus {
            //     return uws_ws_send_first_fragment(ssl_flag, this.raw(), message: [*c]const u8, length: usize, compress: bool);
            // }
            // pub fn sendFirstFragmentWithOpcode(this: *WebSocket, message: []const u8, opcode: u32, compress: bool) SendStatus {
            //     return uws_ws_send_first_fragment_with_opcode(ssl_flag, this.raw(), message: [*c]const u8, length: usize, opcode: Opcode, compress: bool);
            // }
            pub fn sendLastFragment(this: *WebSocket, message: []const u8, compress: bool) SendStatus {
                return uws_ws_send_last_fragment(ssl_flag, this.raw(), message.ptr, message.len, compress);
            }
            pub fn end(this: *WebSocket, code: i32, message: []const u8) void {
                return uws_ws_end(ssl_flag, this.raw(), code, message.ptr, message.len);
            }
            pub fn cork(this: *WebSocket, ctx: anytype, comptime callback: anytype) void {
                const ContextType = @TypeOf(ctx);
                const Wrapper = struct {
                    pub fn wrap(user_data: ?*anyopaque) callconv(.C) void {
                        @call(bun.callmod_inline, callback, .{bun.cast(ContextType, user_data.?)});
                    }
                };

                return uws_ws_cork(ssl_flag, this.raw(), Wrapper.wrap, ctx);
            }
            pub fn subscribe(this: *WebSocket, topic: []const u8) bool {
                return uws_ws_subscribe(ssl_flag, this.raw(), topic.ptr, topic.len);
            }
            pub fn unsubscribe(this: *WebSocket, topic: []const u8) bool {
                return uws_ws_unsubscribe(ssl_flag, this.raw(), topic.ptr, topic.len);
            }
            pub fn isSubscribed(this: *WebSocket, topic: []const u8) bool {
                return uws_ws_is_subscribed(ssl_flag, this.raw(), topic.ptr, topic.len);
            }
            // pub fn iterateTopics(this: *WebSocket) {
            //     return uws_ws_iterate_topics(ssl_flag, this.raw(), callback: ?*const fn ([*c]const u8, usize, ?*anyopaque) callconv(.C) void, user_data: ?*anyopaque) void;
            // }
            pub fn publish(this: *WebSocket, topic: []const u8, message: []const u8) bool {
                return uws_ws_publish(ssl_flag, this.raw(), topic.ptr, topic.len, message.ptr, message.len);
            }
            pub fn publishWithOptions(this: *WebSocket, topic: []const u8, message: []const u8, opcode: Opcode, compress: bool) bool {
                return uws_ws_publish_with_options(ssl_flag, this.raw(), topic.ptr, topic.len, message.ptr, message.len, opcode, compress);
            }
            pub fn getBufferedAmount(this: *WebSocket) u32 {
                return uws_ws_get_buffered_amount(ssl_flag, this.raw());
            }
            pub fn getRemoteAddress(this: *WebSocket, buf: []u8) []u8 {
                var ptr: [*]u8 = undefined;
                const len = uws_ws_get_remote_address(ssl_flag, this.raw(), &ptr);
                bun.copy(u8, buf, ptr[0..len]);
                return buf[0..len];
            }
        };
    };
}
extern fn uws_res_end_stream(ssl: i32, res: *uws_res, close_connection: bool) void;
extern fn uws_res_prepare_for_sendfile(ssl: i32, res: *uws_res) void;
extern fn uws_res_get_native_handle(ssl: i32, res: *uws_res) *Socket;
extern fn uws_res_get_remote_address_as_text(ssl: i32, res: *uws_res, dest: *[*]const u8) usize;
extern fn uws_create_app(ssl: i32, options: us_bun_socket_context_options_t) ?*uws_app_t;
extern fn uws_app_destroy(ssl: i32, app: *uws_app_t) void;
extern fn uws_app_get(ssl: i32, app: *uws_app_t, pattern: [*c]const u8, handler: uws_method_handler, user_data: ?*anyopaque) void;
extern fn uws_app_post(ssl: i32, app: *uws_app_t, pattern: [*c]const u8, handler: uws_method_handler, user_data: ?*anyopaque) void;
extern fn uws_app_options(ssl: i32, app: *uws_app_t, pattern: [*c]const u8, handler: uws_method_handler, user_data: ?*anyopaque) void;
extern fn uws_app_delete(ssl: i32, app: *uws_app_t, pattern: [*c]const u8, handler: uws_method_handler, user_data: ?*anyopaque) void;
extern fn uws_app_patch(ssl: i32, app: *uws_app_t, pattern: [*c]const u8, handler: uws_method_handler, user_data: ?*anyopaque) void;
extern fn uws_app_put(ssl: i32, app: *uws_app_t, pattern: [*c]const u8, handler: uws_method_handler, user_data: ?*anyopaque) void;
extern fn uws_app_head(ssl: i32, app: *uws_app_t, pattern: [*]const u8, pattern_len: usize, handler: uws_method_handler, user_data: ?*anyopaque) void;
extern fn uws_app_connect(ssl: i32, app: *uws_app_t, pattern: [*c]const u8, handler: uws_method_handler, user_data: ?*anyopaque) void;
extern fn uws_app_trace(ssl: i32, app: *uws_app_t, pattern: [*c]const u8, handler: uws_method_handler, user_data: ?*anyopaque) void;
extern fn uws_app_any(ssl: i32, app: *uws_app_t, pattern: [*]const u8, pattern_len: usize, handler: uws_method_handler, user_data: ?*anyopaque) void;
extern fn uws_app_run(ssl: i32, *uws_app_t) void;
extern fn uws_app_domain(ssl: i32, app: *uws_app_t, domain: [*c]const u8) void;
extern fn uws_app_listen(ssl: i32, app: *uws_app_t, port: i32, handler: uws_listen_handler, user_data: ?*anyopaque) void;
extern fn uws_app_listen_with_config(
    ssl: i32,
    app: *uws_app_t,
    host: [*c]const u8,
    port: u16,
    options: i32,
    handler: uws_listen_handler,
    user_data: ?*anyopaque,
) void;
extern fn uws_constructor_failed(ssl: i32, app: *uws_app_t) bool;
extern fn uws_num_subscribers(ssl: i32, app: *uws_app_t, topic: [*c]const u8, topic_length: usize) c_uint;
extern fn uws_publish(ssl: i32, app: *uws_app_t, topic: [*c]const u8, topic_length: usize, message: [*c]const u8, message_length: usize, opcode: Opcode, compress: bool) bool;
extern fn uws_get_native_handle(ssl: i32, app: *anyopaque) ?*anyopaque;
extern fn uws_remove_server_name(ssl: i32, app: *uws_app_t, hostname_pattern: [*c]const u8) void;
extern fn uws_add_server_name(ssl: i32, app: *uws_app_t, hostname_pattern: [*c]const u8) void;
extern fn uws_add_server_name_with_options(ssl: i32, app: *uws_app_t, hostname_pattern: [*c]const u8, options: us_bun_socket_context_options_t) i32;
extern fn uws_missing_server_name(ssl: i32, app: *uws_app_t, handler: uws_missing_server_handler, user_data: ?*anyopaque) void;
extern fn uws_filter(ssl: i32, app: *uws_app_t, handler: uws_filter_handler, user_data: ?*anyopaque) void;
extern fn uws_ws(ssl: i32, app: *uws_app_t, ctx: *anyopaque, pattern: [*]const u8, pattern_len: usize, id: usize, behavior: *const WebSocketBehavior) void;

extern fn uws_ws_get_user_data(ssl: i32, ws: ?*RawWebSocket) ?*anyopaque;
extern fn uws_ws_close(ssl: i32, ws: ?*RawWebSocket) void;
extern fn uws_ws_send(ssl: i32, ws: ?*RawWebSocket, message: [*c]const u8, length: usize, opcode: Opcode) SendStatus;
extern fn uws_ws_send_with_options(ssl: i32, ws: ?*RawWebSocket, message: [*c]const u8, length: usize, opcode: Opcode, compress: bool, fin: bool) SendStatus;
extern fn uws_ws_send_fragment(ssl: i32, ws: ?*RawWebSocket, message: [*c]const u8, length: usize, compress: bool) SendStatus;
extern fn uws_ws_send_first_fragment(ssl: i32, ws: ?*RawWebSocket, message: [*c]const u8, length: usize, compress: bool) SendStatus;
extern fn uws_ws_send_first_fragment_with_opcode(ssl: i32, ws: ?*RawWebSocket, message: [*c]const u8, length: usize, opcode: Opcode, compress: bool) SendStatus;
extern fn uws_ws_send_last_fragment(ssl: i32, ws: ?*RawWebSocket, message: [*c]const u8, length: usize, compress: bool) SendStatus;
extern fn uws_ws_end(ssl: i32, ws: ?*RawWebSocket, code: i32, message: [*c]const u8, length: usize) void;
extern fn uws_ws_cork(ssl: i32, ws: ?*RawWebSocket, handler: ?*const fn (?*anyopaque) callconv(.C) void, user_data: ?*anyopaque) void;
extern fn uws_ws_subscribe(ssl: i32, ws: ?*RawWebSocket, topic: [*c]const u8, length: usize) bool;
extern fn uws_ws_unsubscribe(ssl: i32, ws: ?*RawWebSocket, topic: [*c]const u8, length: usize) bool;
extern fn uws_ws_is_subscribed(ssl: i32, ws: ?*RawWebSocket, topic: [*c]const u8, length: usize) bool;
extern fn uws_ws_iterate_topics(ssl: i32, ws: ?*RawWebSocket, callback: ?*const fn ([*c]const u8, usize, ?*anyopaque) callconv(.C) void, user_data: ?*anyopaque) void;
extern fn uws_ws_publish(ssl: i32, ws: ?*RawWebSocket, topic: [*c]const u8, topic_length: usize, message: [*c]const u8, message_length: usize) bool;
extern fn uws_ws_publish_with_options(ssl: i32, ws: ?*RawWebSocket, topic: [*c]const u8, topic_length: usize, message: [*c]const u8, message_length: usize, opcode: Opcode, compress: bool) bool;
extern fn uws_ws_get_buffered_amount(ssl: i32, ws: ?*RawWebSocket) c_uint;
extern fn uws_ws_get_remote_address(ssl: i32, ws: ?*RawWebSocket, dest: *[*]u8) usize;
extern fn uws_ws_get_remote_address_as_text(ssl: i32, ws: ?*RawWebSocket, dest: *[*]u8) usize;
extern fn uws_res_get_remote_address_info(res: *uws_res, dest: *[*]const u8, port: *i32, is_ipv6: *bool) usize;

const uws_res = opaque {};
extern fn uws_res_uncork(ssl: i32, res: *uws_res) void;
extern fn uws_res_end(ssl: i32, res: *uws_res, data: [*c]const u8, length: usize, close_connection: bool) void;
extern fn uws_res_try_end(
    ssl: i32,
    res: *uws_res,
    data: [*c]const u8,
    length: usize,
    total: usize,
    close: bool,
) bool;
extern fn uws_res_pause(ssl: i32, res: *uws_res) void;
extern fn uws_res_resume(ssl: i32, res: *uws_res) void;
extern fn uws_res_write_continue(ssl: i32, res: *uws_res) void;
extern fn uws_res_write_status(ssl: i32, res: *uws_res, status: [*c]const u8, length: usize) void;
extern fn uws_res_write_header(ssl: i32, res: *uws_res, key: [*c]const u8, key_length: usize, value: [*c]const u8, value_length: usize) void;
extern fn uws_res_write_header_int(ssl: i32, res: *uws_res, key: [*c]const u8, key_length: usize, value: u64) void;
extern fn uws_res_end_without_body(ssl: i32, res: *uws_res, close_connection: bool) void;
extern fn uws_res_end_sendfile(ssl: i32, res: *uws_res, write_offset: u64, close_connection: bool) void;
extern fn uws_res_timeout(ssl: i32, res: *uws_res, timeout: u8) void;
extern fn uws_res_reset_timeout(ssl: i32, res: *uws_res) void;
extern fn uws_res_get_buffered_amount(ssl: i32, res: *uws_res) u64;
extern fn uws_res_write(ssl: i32, res: *uws_res, data: ?[*]const u8, length: *usize) bool;
extern fn uws_res_get_write_offset(ssl: i32, res: *uws_res) u64;
extern fn uws_res_override_write_offset(ssl: i32, res: *uws_res, u64) void;
extern fn uws_res_has_responded(ssl: i32, res: *uws_res) bool;
extern fn uws_res_on_writable(ssl: i32, res: *uws_res, handler: ?*const fn (*uws_res, u64, ?*anyopaque) callconv(.C) bool, user_data: ?*anyopaque) void;
extern fn uws_res_clear_on_writable(ssl: i32, res: *uws_res) void;
extern fn uws_res_on_aborted(ssl: i32, res: *uws_res, handler: ?*const fn (*uws_res, ?*anyopaque) callconv(.C) void, opcional_data: ?*anyopaque) void;
extern fn uws_res_on_timeout(ssl: i32, res: *uws_res, handler: ?*const fn (*uws_res, ?*anyopaque) callconv(.C) void, opcional_data: ?*anyopaque) void;

extern fn uws_res_on_data(
    ssl: i32,
    res: *uws_res,
    handler: ?*const fn (*uws_res, [*c]const u8, usize, bool, ?*anyopaque) callconv(.C) void,
    opcional_data: ?*anyopaque,
) void;
extern fn uws_res_upgrade(
    ssl: i32,
    res: *uws_res,
    data: ?*anyopaque,
    sec_web_socket_key: [*c]const u8,
    sec_web_socket_key_length: usize,
    sec_web_socket_protocol: [*c]const u8,
    sec_web_socket_protocol_length: usize,
    sec_web_socket_extensions: [*c]const u8,
    sec_web_socket_extensions_length: usize,
    ws: ?*uws_socket_context_t,
) void;
extern fn uws_res_cork(i32, res: *uws_res, ctx: *anyopaque, corker: *const (fn (?*anyopaque) callconv(.C) void)) void;
extern fn uws_res_write_headers(i32, res: *uws_res, names: [*]const Api.StringPointer, values: [*]const Api.StringPointer, count: usize, buf: [*]const u8) void;
pub const LIBUS_RECV_BUFFER_LENGTH = 524288;
pub const LIBUS_TIMEOUT_GRANULARITY = @as(i32, 4);
pub const LIBUS_RECV_BUFFER_PADDING = @as(i32, 32);
pub const LIBUS_EXT_ALIGNMENT = @as(i32, 16);
pub const LIBUS_SOCKET_DESCRIPTOR = std.posix.socket_t;

pub const _COMPRESSOR_MASK: i32 = 255;
pub const _DECOMPRESSOR_MASK: i32 = 3840;
pub const DISABLED: i32 = 0;
pub const SHARED_COMPRESSOR: i32 = 1;
pub const SHARED_DECOMPRESSOR: i32 = 256;
pub const DEDICATED_DECOMPRESSOR_32KB: i32 = 3840;
pub const DEDICATED_DECOMPRESSOR_16KB: i32 = 3584;
pub const DEDICATED_DECOMPRESSOR_8KB: i32 = 3328;
pub const DEDICATED_DECOMPRESSOR_4KB: i32 = 3072;
pub const DEDICATED_DECOMPRESSOR_2KB: i32 = 2816;
pub const DEDICATED_DECOMPRESSOR_1KB: i32 = 2560;
pub const DEDICATED_DECOMPRESSOR_512B: i32 = 2304;
pub const DEDICATED_DECOMPRESSOR: i32 = 3840;
pub const DEDICATED_COMPRESSOR_3KB: i32 = 145;
pub const DEDICATED_COMPRESSOR_4KB: i32 = 146;
pub const DEDICATED_COMPRESSOR_8KB: i32 = 163;
pub const DEDICATED_COMPRESSOR_16KB: i32 = 180;
pub const DEDICATED_COMPRESSOR_32KB: i32 = 197;
pub const DEDICATED_COMPRESSOR_64KB: i32 = 214;
pub const DEDICATED_COMPRESSOR_128KB: i32 = 231;
pub const DEDICATED_COMPRESSOR_256KB: i32 = 248;
pub const DEDICATED_COMPRESSOR: i32 = 248;
pub const uws_compress_options_t = i32;
pub const CONTINUATION: i32 = 0;
pub const TEXT: i32 = 1;
pub const BINARY: i32 = 2;
pub const CLOSE: i32 = 8;
pub const PING: i32 = 9;
pub const PONG: i32 = 10;

pub const Opcode = enum(i32) {
    continuation = 0,
    text = 1,
    binary = 2,
    close = 8,
    ping = 9,
    pong = 10,
    _,
};

pub const SendStatus = enum(c_uint) {
    backpressure = 0,
    success = 1,
    dropped = 2,
};
pub const uws_app_listen_config_t = extern struct {
    port: c_int,
    host: ?[*:0]const u8 = null,
    options: c_int = 0,
};
pub const AppListenConfig = uws_app_listen_config_t;

extern fn us_socket_mark_needs_more_not_ssl(socket: ?*uws_res) void;

extern fn uws_res_state(ssl: c_int, res: *const uws_res) State;

pub const State = enum(u8) {
    HTTP_STATUS_CALLED = 1,
    HTTP_WRITE_CALLED = 2,
    HTTP_END_CALLED = 4,
    HTTP_RESPONSE_PENDING = 8,
    HTTP_CONNECTION_CLOSE = 16,
    HTTP_WROTE_CONTENT_LENGTH_HEADER = 32,

    _,

    pub inline fn isResponsePending(this: State) bool {
        return @intFromEnum(this) & @intFromEnum(State.HTTP_RESPONSE_PENDING) != 0;
    }

    pub inline fn hasWrittenContentLengthHeader(this: State) bool {
        return @intFromEnum(this) & @intFromEnum(State.HTTP_WROTE_CONTENT_LENGTH_HEADER) != 0;
    }

    pub inline fn isHttpEndCalled(this: State) bool {
        return @intFromEnum(this) & @intFromEnum(State.HTTP_END_CALLED) != 0;
    }

    pub inline fn isHttpWriteCalled(this: State) bool {
        return @intFromEnum(this) & @intFromEnum(State.HTTP_WRITE_CALLED) != 0;
    }

    pub inline fn isHttpStatusCalled(this: State) bool {
        return @intFromEnum(this) & @intFromEnum(State.HTTP_STATUS_CALLED) != 0;
    }

    pub inline fn isHttpConnectionClose(this: State) bool {
        return @intFromEnum(this) & @intFromEnum(State.HTTP_CONNECTION_CLOSE) != 0;
    }
};

extern fn us_socket_sendfile_needs_more(socket: *Socket) void;

extern fn uws_app_listen_domain_with_options(
    ssl_flag: c_int,
    app: *uws_app_t,
    domain: [*:0]const u8,
    pathlen: usize,
    i32,
    *const (fn (*ListenSocket, domain: [*:0]const u8, i32, *anyopaque) callconv(.C) void),
    ?*anyopaque,
) void;

/// This extends off of uws::Loop on Windows
pub const WindowsLoop = extern struct {
    const uv = bun.windows.libuv;

    internal_loop_data: InternalLoopData align(16),

    uv_loop: *uv.Loop,
    is_default: c_int,
    pre: *uv.uv_prepare_t,
    check: *uv.uv_check_t,

    pub fn uncork(this: *PosixLoop) void {
        uws_res_clear_corked_socket(this);
    }

    pub fn get() *WindowsLoop {
        return uws_get_loop_with_native(bun.windows.libuv.Loop.get());
    }

    extern fn uws_get_loop_with_native(*anyopaque) *WindowsLoop;

    pub fn iterationNumber(this: *const WindowsLoop) u64 {
        return this.internal_loop_data.iteration_nr;
    }

    pub fn addActive(this: *const WindowsLoop, val: u32) void {
        this.uv_loop.addActive(val);
    }

    pub fn subActive(this: *const WindowsLoop, val: u32) void {
        this.uv_loop.subActive(val);
    }

    pub fn isActive(this: *const WindowsLoop) bool {
        return this.uv_loop.isActive();
    }

    pub fn wakeup(this: *WindowsLoop) void {
        us_wakeup_loop(this);
    }

    pub const wake = wakeup;

    pub fn tickWithTimeout(this: *WindowsLoop, _: ?*const bun.timespec) void {
        us_loop_run(this);
    }

    pub fn tickWithoutIdle(this: *WindowsLoop) void {
        us_loop_pump(this);
    }

    pub fn create(comptime Handler: anytype) *WindowsLoop {
        return us_create_loop(
            null,
            Handler.wakeup,
            if (@hasDecl(Handler, "pre")) Handler.pre else null,
            if (@hasDecl(Handler, "post")) Handler.post else null,
            0,
        ).?;
    }

    pub fn run(this: *WindowsLoop) void {
        us_loop_run(this);
    }

    // TODO: remove these two aliases
    pub const tick = run;
    pub const wait = run;

    pub fn inc(this: *WindowsLoop) void {
        this.uv_loop.inc();
    }

    pub fn dec(this: *WindowsLoop) void {
        this.uv_loop.dec();
    }

    pub const ref = inc;
    pub const unref = dec;

    pub fn nextTick(this: *Loop, comptime UserType: type, user_data: UserType, comptime deferCallback: fn (ctx: UserType) void) void {
        const Handler = struct {
            pub fn callback(data: *anyopaque) callconv(.C) void {
                deferCallback(@as(UserType, @ptrCast(@alignCast(data))));
            }
        };
        uws_loop_defer(this, user_data, Handler.callback);
    }

    fn NewHandler(comptime UserType: type, comptime callback_fn: fn (UserType) void) type {
        return struct {
            loop: *Loop,
            pub fn removePost(handler: @This()) void {
                return uws_loop_removePostHandler(handler.loop, callback);
            }
            pub fn removePre(handler: @This()) void {
                return uws_loop_removePostHandler(handler.loop, callback);
            }
            pub fn callback(data: *anyopaque, _: *Loop) callconv(.C) void {
                callback_fn(@as(UserType, @ptrCast(@alignCast(data))));
            }
        };
    }
};

pub const Loop = if (bun.Environment.isWindows) WindowsLoop else PosixLoop;

extern fn uws_get_loop() *Loop;
extern fn us_create_loop(
    hint: ?*anyopaque,
    wakeup_cb: ?*const fn (*Loop) callconv(.C) void,
    pre_cb: ?*const fn (*Loop) callconv(.C) void,
    post_cb: ?*const fn (*Loop) callconv(.C) void,
    ext_size: c_uint,
) ?*Loop;
extern fn us_loop_free(loop: ?*Loop) void;
extern fn us_loop_ext(loop: ?*Loop) ?*anyopaque;
extern fn us_loop_run(loop: ?*Loop) void;
extern fn us_loop_pump(loop: ?*Loop) void;
extern fn us_wakeup_loop(loop: ?*Loop) void;
extern fn us_loop_integrate(loop: ?*Loop) void;
extern fn us_loop_iteration_number(loop: ?*Loop) c_longlong;
extern fn uws_loop_addPostHandler(loop: *Loop, ctx: *anyopaque, cb: *const (fn (ctx: *anyopaque, loop: *Loop) callconv(.C) void)) void;
extern fn uws_loop_removePostHandler(loop: *Loop, ctx: *anyopaque, cb: *const (fn (ctx: *anyopaque, loop: *Loop) callconv(.C) void)) void;
extern fn uws_loop_addPreHandler(loop: *Loop, ctx: *anyopaque, cb: *const (fn (ctx: *anyopaque, loop: *Loop) callconv(.C) void)) void;
extern fn uws_loop_removePreHandler(loop: *Loop, ctx: *anyopaque, cb: *const (fn (ctx: *anyopaque, loop: *Loop) callconv(.C) void)) void;
extern fn us_socket_pair(
    ctx: *SocketContext,
    ext_size: c_int,
    fds: *[2]LIBUS_SOCKET_DESCRIPTOR,
) ?*Socket;

pub extern fn us_socket_from_fd(
    ctx: *SocketContext,
    ext_size: c_int,
    fd: LIBUS_SOCKET_DESCRIPTOR,
) ?*Socket;

pub fn newSocketFromPair(ctx: *SocketContext, ext_size: c_int, fds: *[2]LIBUS_SOCKET_DESCRIPTOR) ?SocketTCP {
    return SocketTCP{
        .socket = us_socket_pair(ctx, ext_size, fds) orelse return null,
    };
}

extern fn us_socket_get_error(ssl_flag: c_int, socket: *Socket) c_int;

pub const AnySocket = union(enum) {
    SocketTCP: SocketTCP,
    SocketTLS: SocketTLS,

    pub fn setTimeout(this: AnySocket, seconds: c_uint) void {
        switch (this) {
            .SocketTCP => this.SocketTCP.setTimeout(seconds),
            .SocketTLS => this.SocketTLS.setTimeout(seconds),
        }
    }

    pub fn shutdown(this: AnySocket) void {
        debug("us_socket_shutdown({d})", .{@intFromPtr(this.socket())});
        return us_socket_shutdown(
            @intFromBool(this.isSSL()),
            this.socket(),
        );
    }
    pub fn shutdownRead(this: AnySocket) void {
        debug("us_socket_shutdown_read({d})", .{@intFromPtr(this.socket())});
        return us_socket_shutdown_read(
            @intFromBool(this.isSSL()),
            this.socket(),
        );
    }
    pub fn isShutdown(this: AnySocket) bool {
        return switch (this) {
            .SocketTCP => this.SocketTCP.isShutdown(),
            .SocketTLS => this.SocketTLS.isShutdown(),
        };
    }
    pub fn isClosed(this: AnySocket) bool {
        return switch (this) {
            inline else => |s| s.isClosed(),
        };
    }
    pub fn close(this: AnySocket) void {
        switch (this) {
            inline else => |s| s.close(.normal),
        }
    }

    pub fn terminate(this: AnySocket) void {
        switch (this) {
            inline else => |s| s.close(.failure),
        }
    }

    pub fn write(this: AnySocket, data: []const u8, msg_more: bool) i32 {
        return switch (this) {
            .SocketTCP => return this.SocketTCP.write(data, msg_more),
            .SocketTLS => return this.SocketTLS.write(data, msg_more),
        };
    }

    pub fn getNativeHandle(this: AnySocket) ?*anyopaque {
        return switch (this.socket()) {
            .connected => |sock| us_socket_get_native_handle(
                @intFromBool(this.isSSL()),
                sock,
            ).?,
            else => null,
        };
    }

    pub fn localPort(this: AnySocket) i32 {
        return us_socket_local_port(
            @intFromBool(this.isSSL()),
            this.socket(),
        );
    }

    pub fn isSSL(this: AnySocket) bool {
        return switch (this) {
            .SocketTCP => false,
            .SocketTLS => true,
        };
    }

    pub fn socket(this: AnySocket) InternalSocket {
        return switch (this) {
            .SocketTCP => this.SocketTCP.socket,
            .SocketTLS => this.SocketTLS.socket,
        };
    }

    pub fn ext(this: AnySocket, comptime ContextType: type) ?*ContextType {
        const ptr = us_socket_ext(
            this.isSSL(),
            this.socket(),
        ) orelse return null;

        return @ptrCast(@alignCast(ptr));
    }
    pub fn context(this: AnySocket) *SocketContext {
        return us_socket_context(
            this.isSSL(),
            this.socket(),
        ).?;
    }
};

pub const udp = struct {
    pub const Socket = opaque {
        const This = @This();

        pub fn create(loop: *Loop, data_cb: *const fn (*This, *PacketBuffer, c_int) callconv(.C) void, drain_cb: *const fn (*This) callconv(.C) void, close_cb: *const fn (*This) callconv(.C) void, host: [*c]const u8, port: c_ushort, user_data: ?*anyopaque) ?*This {
            return us_create_udp_socket(loop, data_cb, drain_cb, close_cb, host, port, user_data);
        }

        pub fn send(this: *This, payloads: []const [*]const u8, lengths: []const usize, addresses: []const ?*const anyopaque) c_int {
            bun.assert(payloads.len == lengths.len and payloads.len == addresses.len);
            return us_udp_socket_send(this, payloads.ptr, lengths.ptr, addresses.ptr, @intCast(payloads.len));
        }

        pub fn user(this: *This) ?*anyopaque {
            return us_udp_socket_user(this);
        }

        pub fn bind(this: *This, hostname: [*c]const u8, port: c_uint) c_int {
            return us_udp_socket_bind(this, hostname, port);
        }

        pub fn boundPort(this: *This) c_int {
            return us_udp_socket_bound_port(this);
        }

        pub fn boundIp(this: *This, buf: [*c]u8, length: *i32) void {
            return us_udp_socket_bound_ip(this, buf, length);
        }

        pub fn remoteIp(this: *This, buf: [*c]u8, length: *i32) void {
            return us_udp_socket_remote_ip(this, buf, length);
        }

        pub fn close(this: *This) void {
            return us_udp_socket_close(this);
        }

        pub fn connect(this: *This, hostname: [*c]const u8, port: c_uint) c_int {
            return us_udp_socket_connect(this, hostname, port);
        }

        pub fn disconnect(this: *This) c_int {
            return us_udp_socket_disconnect(this);
        }
    };

    extern fn us_create_udp_socket(loop: ?*Loop, data_cb: *const fn (*udp.Socket, *PacketBuffer, c_int) callconv(.C) void, drain_cb: *const fn (*udp.Socket) callconv(.C) void, close_cb: *const fn (*udp.Socket) callconv(.C) void, host: [*c]const u8, port: c_ushort, user_data: ?*anyopaque) ?*udp.Socket;
    extern fn us_udp_socket_connect(socket: ?*udp.Socket, hostname: [*c]const u8, port: c_uint) c_int;
    extern fn us_udp_socket_disconnect(socket: ?*udp.Socket) c_int;
    extern fn us_udp_socket_send(socket: ?*udp.Socket, [*c]const [*c]const u8, [*c]const usize, [*c]const ?*const anyopaque, c_int) c_int;
    extern fn us_udp_socket_user(socket: ?*udp.Socket) ?*anyopaque;
    extern fn us_udp_socket_bind(socket: ?*udp.Socket, hostname: [*c]const u8, port: c_uint) c_int;
    extern fn us_udp_socket_bound_port(socket: ?*udp.Socket) c_int;
    extern fn us_udp_socket_bound_ip(socket: ?*udp.Socket, buf: [*c]u8, length: [*c]i32) void;
    extern fn us_udp_socket_remote_ip(socket: ?*udp.Socket, buf: [*c]u8, length: [*c]i32) void;
    extern fn us_udp_socket_close(socket: ?*udp.Socket) void;

    pub const PacketBuffer = opaque {
        const This = @This();

        pub fn getPeer(this: *This, index: c_int) *std.posix.sockaddr.storage {
            return us_udp_packet_buffer_peer(this, index);
        }

        pub fn getPayload(this: *This, index: c_int) []u8 {
            const payload = us_udp_packet_buffer_payload(this, index);
            const len = us_udp_packet_buffer_payload_length(this, index);
            return payload[0..@as(usize, @intCast(len))];
        }
    };

    extern fn us_udp_packet_buffer_peer(buf: ?*PacketBuffer, index: c_int) *std.posix.sockaddr.storage;
    extern fn us_udp_packet_buffer_payload(buf: ?*PacketBuffer, index: c_int) [*]u8;
    extern fn us_udp_packet_buffer_payload_length(buf: ?*PacketBuffer, index: c_int) c_int;
};

extern fn bun_clear_loop_at_thread_exit() void;
pub fn onThreadExit() void {
    bun_clear_loop_at_thread_exit();
}

extern fn uws_app_clear_routes(ssl_flag: c_int, app: *uws_app_t) void;
<<<<<<< HEAD
extern fn uws_res_clear_corked_socket(loop: *Loop) void;
=======

pub extern fn us_socket_upgrade_to_tls(s: *Socket, new_context: *SocketContext, sni: ?[*:0]const u8) ?*Socket;
>>>>>>> 0d6d4faa
<|MERGE_RESOLUTION|>--- conflicted
+++ resolved
@@ -3176,7 +3176,6 @@
     SSL: *NewApp(true).Response,
     TCP: *NewApp(false).Response,
 
-<<<<<<< HEAD
     pub fn socket(this: AnyResponse) *uws_res {
         return switch (this) {
             .SSL => |resp| resp.downcast(),
@@ -3215,13 +3214,14 @@
         return switch (this) {
             .SSL => |resp| resp.state(),
             .TCP => |resp| resp.state(),
-=======
+        };
+    }
+    
     pub fn init(response: anytype) AnyResponse {
         return switch (@TypeOf(response)) {
             *NewApp(true).Response => .{ .SSL = response },
             *NewApp(false).Response => .{ .TCP = response },
             else => @compileError(unreachable),
->>>>>>> 0d6d4faa
         };
     }
 
@@ -4654,9 +4654,5 @@
 }
 
 extern fn uws_app_clear_routes(ssl_flag: c_int, app: *uws_app_t) void;
-<<<<<<< HEAD
 extern fn uws_res_clear_corked_socket(loop: *Loop) void;
-=======
-
-pub extern fn us_socket_upgrade_to_tls(s: *Socket, new_context: *SocketContext, sni: ?[*:0]const u8) ?*Socket;
->>>>>>> 0d6d4faa
+pub extern fn us_socket_upgrade_to_tls(s: *Socket, new_context: *SocketContext, sni: ?[*:0]const u8) ?*Socket;