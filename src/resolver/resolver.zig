--- conflicted
+++ resolved
@@ -1782,13 +1782,9 @@
             load_module_from_cache: {
                 // If the source directory doesn't have a node_modules directory, we can
                 // check the global cache directory for a package.json file.
-<<<<<<< HEAD
                 const info = r.getPackageManagerAndLockfile();
-                var manager = info.manager;
+                const manager = info.manager;
                 const lockfile = info.lockfile;
-=======
-                const manager = r.getPackageManager();
->>>>>>> 3170b880
                 var dependency_version = Dependency.Version{};
                 var dependency_behavior = Dependency.Behavior.normal;
                 var string_buf = esm.version;
